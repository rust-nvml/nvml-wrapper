--- conflicted
+++ resolved
@@ -106,11 +106,8 @@
 impl ShouldPrint for DeviceArchitecture {}
 impl ShouldPrint for PcieLinkMaxSpeed {}
 impl ShouldPrint for DeviceAttributes {}
-<<<<<<< HEAD
 impl ShouldPrint for ClockOffset {}
-=======
 impl ShouldPrint for MigMode {}
->>>>>>> c75472d3
 
 #[cfg(target_os = "windows")]
 impl ShouldPrint for DriverModelState {}
