--- conflicted
+++ resolved
@@ -106,12 +106,9 @@
 impl ShouldPrint for DeviceArchitecture {}
 impl ShouldPrint for PcieLinkMaxSpeed {}
 impl ShouldPrint for DeviceAttributes {}
-<<<<<<< HEAD
 impl ShouldPrint for GpuVirtualizationMode {}
-=======
 impl ShouldPrint for ClockOffset {}
 impl ShouldPrint for MigMode {}
->>>>>>> e6b58408
 
 #[cfg(target_os = "windows")]
 impl ShouldPrint for DriverModelState {}
