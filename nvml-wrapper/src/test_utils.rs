--- conflicted
+++ resolved
@@ -104,19 +104,11 @@
     Nvml::init().expect("initialized library")
 }
 
-<<<<<<< HEAD
-pub fn device<'nvml>(nvml: &'nvml Nvml) -> Device<'nvml> {
+pub fn device(nvml: &Nvml) -> Device<'_> {
     nvml.device_by_index(0).expect("device")
 }
 
-pub fn unit<'nvml>(nvml: &'nvml Nvml) -> Unit<'nvml> {
-=======
-pub fn device(nvml: &NVML) -> Device<'_> {
-    nvml.device_by_index(0).expect("device")
-}
-
-pub fn unit(nvml: &NVML) -> Unit<'_> {
->>>>>>> fa160870
+pub fn unit(nvml: &Nvml) -> Unit<'_> {
     nvml.unit_by_index(0).expect("unit")
 }
 
