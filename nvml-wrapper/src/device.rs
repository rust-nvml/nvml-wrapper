#[cfg(target_os = "linux")]
use crate::EventSet;
use crate::NvLink;
use crate::Nvml;

use crate::bitmasks::device::ThrottleReasons;
#[cfg(target_os = "linux")]
use crate::bitmasks::event::EventTypes;
#[cfg(target_os = "windows")]
use crate::bitmasks::Behavior;

use crate::enum_wrappers::{bool_from_state, device::*, state_from_bool};

use crate::enums::device::{
    BusType, DeviceArchitecture, FanControlPolicy, GpuLockedClocksSetting, PcieLinkMaxSpeed,
    PowerSource,
};
#[cfg(target_os = "linux")]
use crate::error::NvmlErrorWithSource;
use crate::error::{nvml_sym, nvml_try, Bits, NvmlError};

use crate::ffi::bindings::*;

use crate::struct_wrappers::device::*;
use crate::structs::device::*;

#[cfg(target_os = "linux")]
use std::convert::TryInto;
#[cfg(target_os = "linux")]
use std::os::raw::c_ulong;
use std::{
    convert::TryFrom,
    ffi::CStr,
    mem,
    os::raw::{c_int, c_uint, c_ulonglong},
    ptr,
};

use static_assertions::assert_impl_all;

/**
Struct that represents a device on the system.

Obtain a `Device` with the various methods available to you on the `Nvml`
struct.

Lifetimes are used to enforce that each `Device` instance cannot be used after
the `Nvml` instance it was obtained from is dropped:

```compile_fail
use nvml_wrapper::Nvml;
# use nvml_wrapper::error::*;

# fn main() -> Result<(), NvmlError> {
let nvml = Nvml::init()?;
let device = nvml.device_by_index(0)?;

drop(nvml);

// This won't compile
device.fan_speed(0)?;
# Ok(())
# }
```

This means you shouldn't have to worry about calls to `Device` methods returning
`Uninitialized` errors.
*/
#[derive(Debug)]
pub struct Device<'nvml> {
    device: nvmlDevice_t,
    nvml: &'nvml Nvml,
}

unsafe impl Send for Device<'_> {}
unsafe impl Sync for Device<'_> {}

assert_impl_all!(Device: Send, Sync);

impl<'nvml> Device<'nvml> {
    /**
    Create a new `Device` wrapper.

    You will most likely never need to call this; see the methods available to you
    on the `Nvml` struct to get one.

    # Safety

    It is your responsibility to ensure that the given `nvmlDevice_t` pointer
    is valid.
    */
    // Clippy bug, see https://github.com/rust-lang/rust-clippy/issues/5593
    #[allow(clippy::missing_safety_doc)]
    pub unsafe fn new(device: nvmlDevice_t, nvml: &'nvml Nvml) -> Self {
        Self { device, nvml }
    }

    /// Access the `Nvml` reference this struct wraps
    pub fn nvml(&self) -> &'nvml Nvml {
        self.nvml
    }

    /// Get the raw device handle contained in this struct
    ///
    /// Sometimes necessary for C interop.
    ///
    /// # Safety
    ///
    /// This is unsafe to prevent it from being used without care.
    pub unsafe fn handle(&self) -> nvmlDevice_t {
        self.device
    }

    /**
    Clear all affinity bindings for the calling thread.

    Note that this was changed as of version 8.0; older versions cleared affinity for
    the calling process and all children.

    # Errors

    * `Uninitialized`, if the library has not been successfully initialized
    * `InvalidArg`, if this `Device` is invalid
    * `Unknown`, on any unexpected error

    # Device Support

    Supports Kepler or newer fully supported devices.

    # Platform Support

    Only supports Linux.
    */
    // Checked against local
    // Tested (no-run)
    #[cfg(target_os = "linux")]
    #[doc(alias = "nvmlDeviceClearCpuAffinity")]
    pub fn clear_cpu_affinity(&mut self) -> Result<(), NvmlError> {
        let sym = nvml_sym(self.nvml.lib.nvmlDeviceClearCpuAffinity.as_ref())?;

        unsafe { nvml_try(sym(self.device)) }
    }

    /**
    Gets the root/admin permissions for the target API.

    Only root users are able to call functions belonging to restricted APIs. See
    the documentation for the `RestrictedApi` enum for a list of those functions.

    Non-root users can be granted access to these APIs through use of
    `.set_api_restricted()`.

    # Errors

    * `Uninitialized`, if the library has not been successfully initialized
    * `InvalidArg`, if this `Device` is invalid or the apiType is invalid (may occur if
    * the C lib changes dramatically?)
    * `NotSupported`, if this query is not supported by this `Device` or this `Device`
    * does not support the feature that is being queried (e.g. enabling/disabling auto
    * boosted clocks is not supported by this `Device`).
    * `GpuLost`, if this `Device` has fallen off the bus or is otherwise inaccessible
    * `UnexpectedVariant`, for which you can read the docs for
    * `Unknown`, on any unexpected error

    # Device Support

    Supports all _fully supported_ products.
    */
    // Checked against local
    // Tested (except for AutoBoostedClocks)
    #[doc(alias = "nvmlDeviceGetAPIRestriction")]
    pub fn is_api_restricted(&self, api: Api) -> Result<bool, NvmlError> {
        let sym = nvml_sym(self.nvml.lib.nvmlDeviceGetAPIRestriction.as_ref())?;

        unsafe {
            let mut restricted_state: nvmlEnableState_t = mem::zeroed();

            nvml_try(sym(self.device, api.as_c(), &mut restricted_state))?;

            bool_from_state(restricted_state)
        }
    }

    /**
    Gets the current clock setting that all applications will use unless an overspec
    situation occurs.

    This setting can be changed using `.set_applications_clocks()`.

    # Errors

    * `Uninitialized`, if the library has not been successfully initialized
    * `InvalidArg`, if this `Device` is invalid or the clockType is invalid (may occur
    * if the C lib changes dramatically?)
    * `NotSupported`, if this `Device` does not support this feature
    * `GpuLost`, if this `Device` has fallen off the bus or is otherwise inaccessible
    * `Unknown`, on any unexpected error

    # Device Support

    Supports Kepler or newer fully supported devices.
    */
    // Checked against local
    // Tested
    #[doc(alias = "nvmlDeviceGetApplicationsClock")]
    pub fn applications_clock(&self, clock_type: Clock) -> Result<u32, NvmlError> {
        let sym = nvml_sym(self.nvml.lib.nvmlDeviceGetApplicationsClock.as_ref())?;

        unsafe {
            let mut clock: c_uint = mem::zeroed();

            nvml_try(sym(self.device, clock_type.as_c(), &mut clock))?;

            Ok(clock)
        }
    }

    /**
    Gets the current and default state of auto boosted clocks.

    Auto boosted clocks are enabled by default on some hardware, allowing the GPU to run
    as fast as thermals will allow it to.

    On Pascal and newer hardware, auto boosted clocks are controlled through application
    clocks. Use `.set_applications_clocks()` and `.reset_applications_clocks()` to control
    auto boost behavior.

    # Errors

    * `Uninitialized`, if the library has not been successfully initialized
    * `InvalidArg`, if this `Device` is invalid
    * `NotSupported`, if this `Device` does not support auto boosted clocks
    * `GpuLost`, if this `Device` has fallen off the bus or is otherwise inaccessible
    * `UnexpectedVariant`, for which you can read the docs for
    * `Unknown`, on any unexpected error

    # Device Support

    Supports Kepler or newer fully supported devices.
    */
    // Checked against local
    // Tested on machines other than my own
    #[doc(alias = "nvmlDeviceGetAutoBoostedClocksEnabled")]
    pub fn auto_boosted_clocks_enabled(&self) -> Result<AutoBoostClocksEnabledInfo, NvmlError> {
        let sym = nvml_sym(self.nvml.lib.nvmlDeviceGetAutoBoostedClocksEnabled.as_ref())?;

        unsafe {
            let mut is_enabled: nvmlEnableState_t = mem::zeroed();
            let mut is_enabled_default: nvmlEnableState_t = mem::zeroed();

            nvml_try(sym(self.device, &mut is_enabled, &mut is_enabled_default))?;

            Ok(AutoBoostClocksEnabledInfo {
                is_enabled: bool_from_state(is_enabled)?,
                is_enabled_default: bool_from_state(is_enabled_default)?,
            })
        }
    }

    /**
    Gets the total, available and used size of BAR1 memory.

    BAR1 memory is used to map the FB (device memory) so that it can be directly accessed
    by the CPU or by 3rd party devices (peer-to-peer on the PCIe bus).

    # Errors

    * `Uninitialized`, if the library has not been successfully initialized
    * `InvalidArg`, if this `Device` is invalid
    * `NotSupported`, if this `Device` does not support this query
    * `GpuLost`, if this `Device` has fallen off the bus or is otherwise inaccessible
    * `Unknown`, on any unexpected error

    # Device Support

    Supports Kepler or newer fully supported devices.
    */
    // Checked against local
    // Tested
    #[doc(alias = "nvmlDeviceGetBAR1MemoryInfo")]
    pub fn bar1_memory_info(&self) -> Result<BAR1MemoryInfo, NvmlError> {
        let sym = nvml_sym(self.nvml.lib.nvmlDeviceGetBAR1MemoryInfo.as_ref())?;

        unsafe {
            let mut mem_info: nvmlBAR1Memory_t = mem::zeroed();
            nvml_try(sym(self.device, &mut mem_info))?;

            Ok(mem_info.into())
        }
    }

    /**
    Gets the NUMA nodes physically close to the GPU.

    Main goal is to facilitate memory placement optimisations for multi CPU/GPU settings.
    Node (set) size needs to be something like `<Number of nodes> / (std::mem::size_of::<c_ulong>() / 8) + 1`

    # Errors

    * `Uninitialized`, if the library has not been successfully initialized
    * `InvalidArg`, if this `Device` is invalid
    * `NotSupported`, if this `Device` does not support this query
    * `GpuLost`, if this `Device` has fallen off the bus or is otherwise inaccessible
    * `Unknown`, on any unexpected error
    */
    // Checked against local
    // Tested
    #[cfg(target_os = "linux")]
    #[doc(alias = "nvmlDeviceGetMemoryAffinity")]
    pub fn memory_affinity(
        &self,
        size: usize,
        scope: nvmlAffinityScope_t,
    ) -> Result<Vec<c_ulong>, NvmlError> {
        let sym = nvml_sym(self.nvml.lib.nvmlDeviceGetMemoryAffinity.as_ref())?;

        unsafe {
            if size == 0 {
                return Err(NvmlError::InsufficientSize(Some(1)));
            }

            let mut affinities: Vec<c_ulong> = vec![0; size];

            nvml_try(sym(
                self.device,
                size as c_uint,
                affinities.as_mut_ptr(),
                scope,
            ))?;

            Ok(affinities)
        }
    }

    /**
    Gets the board ID for this `Device`, from 0-N.

    Devices with the same boardID indicate GPUs connected to the same PLX. Use in
    conjunction with `.is_multi_gpu_board()` to determine if they are on the same
    board as well.

    The boardID returned is a unique ID for the current config. Uniqueness and
    ordering across reboots and system configs is not guaranteed (i.e if a Tesla
    K40c returns 0x100 and the two GPUs on a Tesla K10 in the same system return
    0x200, it is not guaranteed that they will always return those values. They will,
    however, always be different from each other).

    # Errors

    * `Uninitialized`, if the library has not been successfully initialized
    * `InvalidArg`, if this `Device` is invalid
    * `NotSupported`, if this `Device` does not support this feature
    * `GpuLost`, if this `Device` has fallen off the bus or is otherwise inaccessible
    * `Unknown`, on any unexpected error

    # Device Support

    Supports Fermi or newer fully supported devices.
    */
    // Checked against local
    // Tested
    #[doc(alias = "nvmlDeviceGetBoardId")]
    pub fn board_id(&self) -> Result<u32, NvmlError> {
        let sym = nvml_sym(self.nvml.lib.nvmlDeviceGetBoardId.as_ref())?;

        unsafe {
            let mut id: c_uint = mem::zeroed();
            nvml_try(sym(self.device, &mut id))?;

            Ok(id)
        }
    }

    /**
    Gets the brand of this `Device`.

    See the `Brand` enum for documentation of possible values.

    # Errors

    * `Uninitialized`, if the library has not been successfully initialized
    * `InvalidArg`, if this `Device` is invalid
    * `GpuLost`, if this `Device` has fallen off the bus or is otherwise inaccessible
    * `UnexpectedVariant`, check that error's docs for more info
    * `Unknown`, on any unexpected error
    */
    // Checked against local nvml.h
    // Tested
    #[doc(alias = "nvmlDeviceGetBrand")]
    pub fn brand(&self) -> Result<Brand, NvmlError> {
        let sym = nvml_sym(self.nvml.lib.nvmlDeviceGetBrand.as_ref())?;

        unsafe {
            let mut brand: nvmlBrandType_t = mem::zeroed();
            nvml_try(sym(self.device, &mut brand))?;

            Brand::try_from(brand)
        }
    }

    /**
    Gets bridge chip information for all bridge chips on the board.

    Only applicable to multi-GPU devices.

    # Errors

    * `Uninitialized`, if the library has not been successfully initialized
    * `InvalidArg`, if this `Device` is invalid
    * `NotSupported`, if this `Device` does not support this feature
    * `GpuLost`, if this `Device` has fallen off the bus or is otherwise inaccessible
    * `UnexpectedVariant`, for which you can read the docs for
    * `Unknown`, on any unexpected error

    # Device Support

    Supports all _fully supported_ devices.
    */
    // Checked against local
    // Tested on machines other than my own
    #[doc(alias = "nvmlDeviceGetBridgeChipInfo")]
    pub fn bridge_chip_info(&self) -> Result<BridgeChipHierarchy, NvmlError> {
        let sym = nvml_sym(self.nvml.lib.nvmlDeviceGetBridgeChipInfo.as_ref())?;

        unsafe {
            let mut info: nvmlBridgeChipHierarchy_t = mem::zeroed();
            nvml_try(sym(self.device, &mut info))?;

            BridgeChipHierarchy::try_from(info)
        }
    }

    /**
    Gets this `Device`'s current clock speed for the given `Clock` type and `ClockId`.

    # Errors

    * `Uninitialized`, if the library has not been successfully initialized
    * `InvalidArg`, if this `Device` is invalid or `clock_type` is invalid (shouldn't occur?)
    * `NotSupported`, if this `Device` does not support this feature
    * `GpuLost`, if this `Device` has fallen off the bus or is otherwise inaccessible
    * `Unknown`, on any unexpected error

    # Device Support

    Supports Kepler and newer fully supported devices.
    */
    // Checked against local
    // Tested (except for CustomerMaxBoost)
    #[doc(alias = "nvmlDeviceGetClock")]
    pub fn clock(&self, clock_type: Clock, clock_id: ClockId) -> Result<u32, NvmlError> {
        let sym = nvml_sym(self.nvml.lib.nvmlDeviceGetClock.as_ref())?;

        unsafe {
            let mut clock: c_uint = mem::zeroed();

            nvml_try(sym(
                self.device,
                clock_type.as_c(),
                clock_id.as_c(),
                &mut clock,
            ))?;

            Ok(clock)
        }
    }

    /**
    Gets this `Device`'s customer-defined maximum boost clock speed for the
    given `Clock` type.

    # Errors

    * `Uninitialized`, if the library has not been successfully initialized
    * `InvalidArg`, if this `Device` is invalid or `clock_type` is invalid (shouldn't occur?)
    * `NotSupported`, if this `Device` or the `clock_type` on this `Device`
    * does not support this feature
    * `GpuLost`, if this `Device` has fallen off the bus or is otherwise inaccessible
    * `Unknown`, on any unexpected error

    # Device Support

    Supports Pascal and newer fully supported devices.
    */
    // Checked against local
    // Tested on machines other than my own
    #[doc(alias = "nvmlDeviceGetMaxCustomerBoostClock")]
    pub fn max_customer_boost_clock(&self, clock_type: Clock) -> Result<u32, NvmlError> {
        let sym = nvml_sym(self.nvml.lib.nvmlDeviceGetMaxCustomerBoostClock.as_ref())?;

        unsafe {
            let mut clock: c_uint = mem::zeroed();

            nvml_try(sym(self.device, clock_type.as_c(), &mut clock))?;

            Ok(clock)
        }
    }

    /**
    Gets the current compute mode for this `Device`.

    # Errors

    * `Uninitialized`, if the library has not been successfully initialized
    * `InvalidArg`, if this `Device` is invalid
    * `NotSupported`, if this `Device` does not support this feature
    * `GpuLost`, if this `Device` has fallen off the bus or is otherwise inaccessible
    * `UnexpectedVariant`, check that error's docs for more info
    * `Unknown`, on any unexpected error
    */
    // Checked against local
    // Tested
    #[doc(alias = "nvmlDeviceGetComputeMode")]
    pub fn compute_mode(&self) -> Result<ComputeMode, NvmlError> {
        let sym = nvml_sym(self.nvml.lib.nvmlDeviceGetComputeMode.as_ref())?;

        unsafe {
            let mut mode: nvmlComputeMode_t = mem::zeroed();
            nvml_try(sym(self.device, &mut mode))?;

            ComputeMode::try_from(mode)
        }
    }

    /**
    Gets the CUDA compute capability of this `Device`.

    The returned version numbers are the same as those returned by
    `cuDeviceGetAttribute()` from the CUDA API.

    # Errors

    * `Uninitialized`, if the library has not been successfully initialized
    * `InvalidArg`, if this `Device` is invalid
    * `GpuLost`, if this `Device` has fallen off the bus or is otherwise inaccessible
    * `Unknown`, on any unexpected error
    */
    #[doc(alias = "nvmlDeviceGetCudaComputeCapability")]
    pub fn cuda_compute_capability(&self) -> Result<CudaComputeCapability, NvmlError> {
        let sym = nvml_sym(self.nvml.lib.nvmlDeviceGetCudaComputeCapability.as_ref())?;

        unsafe {
            let mut major: c_int = mem::zeroed();
            let mut minor: c_int = mem::zeroed();

            nvml_try(sym(self.device, &mut major, &mut minor))?;

            Ok(CudaComputeCapability { major, minor })
        }
    }

    /**
    Gets this `Device`'s current clock speed for the given `Clock` type.

    # Errors

    * `Uninitialized`, if the library has not been successfully initialized
    * `InvalidArg`, if this `Device` is invalid
    * `NotSupported`, if this `Device` cannot report the specified clock
    * `GpuLost`, if this `Device` has fallen off the bus or is otherwise inaccessible
    * `Unknown`, on any unexpected error

    # Device Support

    Supports Fermi or newer fully supported devices.
    */
    // Checked against local
    // Tested
    #[doc(alias = "nvmlDeviceGetClockInfo")]
    pub fn clock_info(&self, clock_type: Clock) -> Result<u32, NvmlError> {
        let sym = nvml_sym(self.nvml.lib.nvmlDeviceGetClockInfo.as_ref())?;

        unsafe {
            let mut clock: c_uint = mem::zeroed();

            nvml_try(sym(self.device, clock_type.as_c(), &mut clock))?;

            Ok(clock)
        }
    }

    /**
    Gets information about processes with a compute context running on this `Device`.

    This only returns information about running compute processes (such as a CUDA application
    with an active context). Graphics applications (OpenGL, DirectX) won't be listed by this
    function.

    # Errors

    * `Uninitialized`, if the library has not been successfully initialized
    * `InvalidArg`, if this `Device` is invalid
    * `GpuLost`, if this `Device` has fallen off the bus or is otherwise inaccessible
    * `Unknown`, on any unexpected error
    */
    // Tested
    #[doc(alias = "nvmlDeviceGetComputeRunningProcesses_v3")]
    pub fn running_compute_processes(&self) -> Result<Vec<ProcessInfo>, NvmlError> {
        let sym = nvml_sym(
            self.nvml
                .lib
                .nvmlDeviceGetComputeRunningProcesses_v3
                .as_ref(),
        )?;

        unsafe {
            let mut count: c_uint = match self.running_compute_processes_count()? {
                0 => return Ok(vec![]),
                value => value,
            };
            // Add a bit of headroom in case more processes are launched in
            // between the above call to get the expected count and the time we
            // actually make the call to get data below.
            count += 5;
            let mut processes: Vec<nvmlProcessInfo_t> = vec![mem::zeroed(); count as usize];

            nvml_try(sym(self.device, &mut count, processes.as_mut_ptr()))?;

            processes.truncate(count as usize);
            Ok(processes.into_iter().map(ProcessInfo::from).collect())
        }
    }

    /**
    Gets the number of processes with a compute context running on this `Device`.

    This only returns the count of running compute processes (such as a CUDA application
    with an active context). Graphics applications (OpenGL, DirectX) won't be counted by this
    function.

    # Errors

    * `Uninitialized`, if the library has not been successfully initialized
    * `InvalidArg`, if this `Device` is invalid
    * `GpuLost`, if this `Device` has fallen off the bus or is otherwise inaccessible
    * `Unknown`, on any unexpected error
    */
    // Tested as part of `.running_compute_processes()`
    #[doc(alias = "nvmlDeviceGetComputeRunningProcesses_v3")]
    pub fn running_compute_processes_count(&self) -> Result<u32, NvmlError> {
        let sym = nvml_sym(
            self.nvml
                .lib
                .nvmlDeviceGetComputeRunningProcesses_v3
                .as_ref(),
        )?;

        unsafe {
            // Indicates that we want the count
            let mut count: c_uint = 0;

            // Passing null doesn't mean we want the count, it's just allowed
            match sym(self.device, &mut count, ptr::null_mut()) {
                nvmlReturn_enum_NVML_ERROR_INSUFFICIENT_SIZE => Ok(count),
                // If success, return 0; otherwise, return error
                other => nvml_try(other).map(|_| 0),
            }
        }
    }

    /**
    Gets information about processes with a compute context running on this `Device`.

    This only returns information about running compute processes (such as a CUDA application
    with an active context). Graphics applications (OpenGL, DirectX) won't be listed by this
    function.

    # Errors

    * `Uninitialized`, if the library has not been successfully initialized
    * `InvalidArg`, if this `Device` is invalid
    * `GpuLost`, if this `Device` has fallen off the bus or is otherwise inaccessible
    * `Unknown`, on any unexpected error
    */
    #[doc(alias = "nvmlDeviceGetComputeRunningProcesses_v2")]
    #[cfg(feature = "legacy-functions")]
    pub fn running_compute_processes_v2(&self) -> Result<Vec<ProcessInfo>, NvmlError> {
        let sym = nvml_sym(
            self.nvml
                .lib
                .nvmlDeviceGetComputeRunningProcesses_v2
                .as_ref(),
        )?;

        unsafe {
            let mut count: c_uint = match self.running_compute_processes_count_v2()? {
                0 => return Ok(vec![]),
                value => value,
            };
            // Add a bit of headroom in case more processes are launched in
            // between the above call to get the expected count and the time we
            // actually make the call to get data below.
            count += 5;
            let mut processes: Vec<nvmlProcessInfo_v2_t> = vec![mem::zeroed(); count as usize];

            nvml_try(sym(self.device, &mut count, processes.as_mut_ptr()))?;

            processes.truncate(count as usize);
            Ok(processes.into_iter().map(ProcessInfo::from).collect())
        }
    }

    /**
    Gets the number of processes with a compute context running on this `Device`.

    This only returns the count of running compute processes (such as a CUDA application
    with an active context). Graphics applications (OpenGL, DirectX) won't be counted by this
    function.

    # Errors

    * `Uninitialized`, if the library has not been successfully initialized
    * `InvalidArg`, if this `Device` is invalid
    * `GpuLost`, if this `Device` has fallen off the bus or is otherwise inaccessible
    * `Unknown`, on any unexpected error
    */
    #[doc(alias = "nvmlDeviceGetComputeRunningProcesses_v2")]
    #[cfg(feature = "legacy-functions")]
    pub fn running_compute_processes_count_v2(&self) -> Result<u32, NvmlError> {
        let sym = nvml_sym(
            self.nvml
                .lib
                .nvmlDeviceGetComputeRunningProcesses_v2
                .as_ref(),
        )?;

        unsafe {
            // Indicates that we want the count
            let mut count: c_uint = 0;

            // Passing null doesn't mean we want the count, it's just allowed
            match sym(self.device, &mut count, ptr::null_mut()) {
                nvmlReturn_enum_NVML_ERROR_INSUFFICIENT_SIZE => Ok(count),
                // If success, return 0; otherwise, return error
                other => nvml_try(other).map(|_| 0),
            }
        }
    }

    /**
    Gets a vector of bitmasks with the ideal CPU affinity for this `Device`.

    The results are sized to `size`. For example, if processors 0, 1, 32, and 33 are
    ideal for this `Device` and `size` == 2, result\[0\] = 0x3, result\[1\] = 0x3.

    64 CPUs per unsigned long on 64-bit machines, 32 on 32-bit machines.

    # Errors

    * `Uninitialized`, if the library has not been successfully initialized
    * `InvalidArg`, if this `Device` is invalid
    * `InsufficientSize`, if the passed-in `size` is 0 (must be > 0)
    * `NotSupported`, if this `Device` does not support this feature
    * `GpuLost`, if this `Device` has fallen off the bus or is otherwise inaccessible
    * `Unknown`, on any unexpected error

    # Device Support

    Supports Kepler or newer fully supported devices.

    # Platform Support

    Only supports Linux.
    */
    // Checked against local
    // Tested
    // TODO: Should we trim zeros here or leave it to the caller?
    #[cfg(target_os = "linux")]
    #[doc(alias = "nvmlDeviceGetCpuAffinity")]
    pub fn cpu_affinity(&self, size: usize) -> Result<Vec<c_ulong>, NvmlError> {
        let sym = nvml_sym(self.nvml.lib.nvmlDeviceGetCpuAffinity.as_ref())?;

        unsafe {
            if size == 0 {
                // Return an error containing the minimum size that can be passed.
                return Err(NvmlError::InsufficientSize(Some(1)));
            }

            let mut affinities: Vec<c_ulong> = vec![mem::zeroed(); size];

            nvml_try(sym(self.device, size as c_uint, affinities.as_mut_ptr()))?;

            Ok(affinities)
        }
    }

    /**
    Checks simultaneously if confidential compute is enabled, if the device is in a production environment,
    and if the device is accepting client requests.
    # Errors
    * `Uninitialized`, if the library has not been successfully initialized
    * `NotSupported`, if this query is not supported by the device
    * `InvalidArg`, if confidential compute state is invalid
    */
    pub fn check_confidential_compute_status(&self) -> Result<bool, NvmlError> {
        let cc_state_sym = nvml_sym(self.nvml.lib.nvmlSystemGetConfComputeState.as_ref())?;
        let cc_gpus_ready_sym = nvml_sym(
            self.nvml
                .lib
                .nvmlSystemGetConfComputeGpusReadyState
                .as_ref(),
        )?;

        unsafe {
            let mut state: nvmlConfComputeSystemState_t = mem::zeroed();
            nvml_try(cc_state_sym(&mut state))?;

            let is_cc_enabled = state.ccFeature == NVML_CC_SYSTEM_FEATURE_ENABLED;
            let is_prod_environment = state.environment == NVML_CC_SYSTEM_ENVIRONMENT_PROD;

            let mut cc_gpus_ready: std::os::raw::c_uint = 0;
            nvml_try(cc_gpus_ready_sym(&mut cc_gpus_ready))?;
            let is_accepting_client_requests =
                cc_gpus_ready == NVML_CC_ACCEPTING_CLIENT_REQUESTS_TRUE;

            Ok(is_cc_enabled && is_prod_environment && is_accepting_client_requests)
        }
    }

    /**
    Gets the confidential compute state for this `Device`.
    # Errors
    * `Uninitialized`, if the library has not been successfully initialized
    * `InvalidArg`, if device is invalid or memory is NULL
    * `NotSupported`, if this query is not supported by the device
    */
    #[doc(alias = "nvmlDeviceGetConfComputeGpusReadyState")]
    pub fn get_confidential_compute_state(&self) -> Result<bool, NvmlError> {
        let sym = nvml_sym(
            self.nvml
                .lib
                .nvmlSystemGetConfComputeGpusReadyState
                .as_ref(),
        )?;

        unsafe {
            let mut is_accepting_work: u32 = 0;
            nvml_try(sym(&mut is_accepting_work))?;
            Ok(is_accepting_work == NVML_CC_ACCEPTING_CLIENT_REQUESTS_TRUE)
        }
    }

    /**
    Sets the confidential compute state for this `Device`.
    # Errors
    * `Uninitialized`, if the library has not been successfully initialized
    * `InvalidArg`, if device is invalid or memory is NULL
    * `NotSupported`, if this query is not supported by the device
    */
    #[doc(alias = "nvmlDeviceSetConfComputeState")]
    pub fn set_confidential_compute_state(&self, is_accepting_work: bool) -> Result<(), NvmlError> {
        let sym = nvml_sym(
            self.nvml
                .lib
                .nvmlSystemSetConfComputeGpusReadyState
                .as_ref(),
        )?;

        unsafe {
            nvml_try(sym(is_accepting_work as u32))?;
            Ok(())
        }
    }

    /**
    Gets the confidential compute state for this `Device`.
    # Errors

    * `Uninitialized`, if the library has not been successfully initialized
    * `InvalidArg`, if device is invalid or counters is NULL
    * `NotSupported`, if the device does not support this feature
    * `GpuLost`, if the target GPU has fallen off the bus or is otherwise inaccessible
    * `ArgumentVersionMismatch`, if the provided version is invalid/unsupported
    * `Unknown`, on any unexpected error
    */
    #[doc(alias = "nvmlDeviceSetConfComputeSettings")]
    pub fn is_cc_enabled(&self) -> Result<bool, NvmlError> {
        let sym = nvml_sym(self.nvml.lib.nvmlSystemGetConfComputeSettings.as_ref())?;

        unsafe {
            let mut settings: nvmlSystemConfComputeSettings_t = mem::zeroed();
            nvml_try(sym(&mut settings))?;
            Ok(settings.ccFeature == NVML_CC_SYSTEM_FEATURE_ENABLED)
        }
    }

    /**
    Gets the confidential compute state for this `Device`.
    # Errors

    * `Uninitialized`, if the library has not been successfully initialized
    * `InvalidArg`, if device is invalid or counters is NULL
    * `NotSupported`, if the device does not support this feature
    * `GpuLost`, if the target GPU has fallen off the bus or is otherwise inaccessible
    * `ArgumentVersionMismatch`, if the provided version is invalid/unsupported
    * `Unknown`, on any unexpected error
    */
    #[doc(alias = "nvmlSystemGetConfComputeSettings")]
    pub fn is_multi_gpu_protected_pcie_enabled(&self) -> Result<bool, NvmlError> {
        let sym = nvml_sym(self.nvml.lib.nvmlSystemGetConfComputeSettings.as_ref())?;

        unsafe {
            let mut settings: nvmlSystemConfComputeSettings_t = mem::zeroed();
            nvml_try(sym(&mut settings))?;
            Ok(settings.multiGpuMode == NVML_CC_SYSTEM_MULTIGPU_PROTECTED_PCIE)
        }
    }

    /**
    Gets the confidential compute state for this `Device`.
    # Errors

    * `Uninitialized`, if the library has not been successfully initialized
    * `InvalidArg`, if device is invalid or counters is NULL
    * `NotSupported`, if the device does not support this feature
    * `GpuLost`, if the target GPU has fallen off the bus or is otherwise inaccessible
    * `ArgumentVersionMismatch`, if the provided version is invalid/unsupported
    * `Unknown`, on any unexpected error
    */
    #[doc(alias = "nvmlSystemGetConfComputeSettings")]
    pub fn is_cc_dev_mode_enabled(&self) -> Result<bool, NvmlError> {
        let sym = nvml_sym(self.nvml.lib.nvmlSystemGetConfComputeSettings.as_ref())?;

        unsafe {
            let mut settings: nvmlSystemConfComputeSettings_t = mem::zeroed();
            nvml_try(sym(&mut settings))?;
            Ok(settings.devToolsMode == NVML_CC_SYSTEM_DEVTOOLS_MODE_ON)
        }
    }

    /**
    Gets the confidential compute capabilities for this `Device`.
    # Errors
    * `Uninitialized`, if the library has not been successfully initialized
    * `InvalidArg`, if device is invalid or memory is NULL
    * `NotSupported`, if this query is not supported by the device
    */
    pub fn get_confidential_compute_capabilities(
        &self,
    ) -> Result<ConfidentialComputeCapabilities, NvmlError> {
        let sym = nvml_sym(self.nvml.lib.nvmlSystemGetConfComputeCapabilities.as_ref())?;

        unsafe {
            let mut capabilities: nvmlConfComputeSystemCaps_t = mem::zeroed();
            nvml_try(sym(&mut capabilities))?;

            let cpu_caps = match capabilities.cpuCaps {
                NVML_CC_SYSTEM_CPU_CAPS_NONE => ConfidentialComputeCpuCapabilities::None,
                NVML_CC_SYSTEM_CPU_CAPS_AMD_SEV => ConfidentialComputeCpuCapabilities::AmdSev,
                NVML_CC_SYSTEM_CPU_CAPS_INTEL_TDX => ConfidentialComputeCpuCapabilities::IntelTdx,
                _ => return Err(NvmlError::Unknown),
            };

            let gpus_caps = match capabilities.gpusCaps {
                NVML_CC_SYSTEM_GPUS_CC_CAPABLE => ConfidentialComputeGpuCapabilities::Capable,
                NVML_CC_SYSTEM_GPUS_CC_NOT_CAPABLE => {
                    ConfidentialComputeGpuCapabilities::NotCapable
                }
                _ => return Err(NvmlError::Unknown),
            };

            Ok(ConfidentialComputeCapabilities {
                cpu_caps,
                gpus_caps,
            })
        }
    }

    /**
    Fetches the confidential compute attestation report for this [`Device`].

    This method retrieves a comprehensive attestation report from the device, which includes:
    - A 32-byte nonce
    - The attestation report size (as big-endian bytes)
    - The attestation report data (up to 8192 bytes)
    - A flag indicating if CEC attestation is present (as big-endian bytes)
    - The CEC attestation report size (as big-endian bytes)
    - The CEC attestation report data (up to 4096 bytes)

    The returned vector contains all these components concatenated together in the order listed above.

    # Errors

    * `Uninitialized`, if the library has not been successfully initialized
    * `InvalidArg`, if device is invalid or memory is NULL
    * `NotSupported`, if this query is not supported by the device
    * `Unknown`, on any unexpected error
    */
    #[doc(alias = "nvmlDeviceGetAttestationReport")]
    pub fn confidential_compute_gpu_attestation_report(
        &self,
        nonce: [u8; NVML_CC_GPU_CEC_NONCE_SIZE as usize],
    ) -> Result<ConfidentialComputeGpuAttestationReport, NvmlError> {
        let sym = nvml_sym(
            self.nvml
                .lib
                .nvmlDeviceGetConfComputeGpuAttestationReport
                .as_ref(),
        )?;

        unsafe {
            let mut report: nvmlConfComputeGpuAttestationReport_st = mem::zeroed();
            report.nonce = nonce;

            nvml_try(sym(self.device, &mut report))?;

            let is_cec_attestation_report_present = report.isCecAttestationReportPresent == 1;
            Ok(ConfidentialComputeGpuAttestationReport {
                attestation_report_size: report.attestationReportSize,
                attestation_report: report.attestationReport.to_vec(),
                is_cec_attestation_report_present,
                cec_attestation_report_size: report.cecAttestationReportSize,
                cec_attestation_report: report.cecAttestationReport.to_vec(),
            })
        }
    }

    /**
    Gets the confidential compute GPU certificate for this `Device`.

    # Errors

    * `Uninitialized` if the library has not been successfully initialized
    * `InvalidArg` if device is invalid or memory is NULL
    * `NotSupported` if this query is not supported by the device
    * `Unknown` on any unexpected error
    */
    pub fn confidential_compute_gpu_certificate(
        &self,
    ) -> Result<ConfidentialComputeGpuCertificate, NvmlError> {
        let sym = nvml_sym(
            self.nvml
                .lib
                .nvmlDeviceGetConfComputeGpuCertificate
                .as_ref(),
        )?;

        unsafe {
            let mut certificate_chain: nvmlConfComputeGpuCertificate_t = mem::zeroed();
            nvml_try(sym(self.device, &mut certificate_chain))?;

            Ok(ConfidentialComputeGpuCertificate {
                cert_chain_size: certificate_chain.certChainSize,
                attestation_cert_chain_size: certificate_chain.attestationCertChainSize,
                cert_chain: certificate_chain.certChain.to_vec(),
                attestation_cert_chain: certificate_chain.attestationCertChain.to_vec(),
            })
        }
    }

    /**
    Gets the current PCIe link generation.

    # Errors

    * `Uninitialized`, if the library has not been successfully initialized
    * `InvalidArg`, if this `Device` is invalid
    * `NotSupported`, if PCIe link information is not available
    * `GpuLost`, if this `Device` has fallen off the bus or is otherwise inaccessible
    * `Unknown`, on any unexpected error

    # Device Support

    Supports Fermi or newer fully supported devices.
    */
    // Checked against local
    // Tested
    #[doc(alias = "nvmlDeviceGetCurrPcieLinkGeneration")]
    pub fn current_pcie_link_gen(&self) -> Result<u32, NvmlError> {
        let sym = nvml_sym(self.nvml.lib.nvmlDeviceGetCurrPcieLinkGeneration.as_ref())?;

        unsafe {
            let mut link_gen: c_uint = mem::zeroed();

            nvml_try(sym(self.device, &mut link_gen))?;

            Ok(link_gen)
        }
    }

    /**
    Gets the current PCIe link width.

    # Errors

    * `Uninitialized`, if the library has not been successfully initialized
    * `InvalidArg`, if this `Device` is invalid
    * `NotSupported`, if PCIe link information is not available
    * `GpuLost`, if this `Device` has fallen off the bus or is otherwise inaccessible
    * `Unknown`, on any unexpected error

    # Device Support

    Supports Fermi or newer fully supported devices.
    */
    // Checked against local
    // Tested
    #[doc(alias = "nvmlDeviceGetCurrPcieLinkWidth")]
    pub fn current_pcie_link_width(&self) -> Result<u32, NvmlError> {
        let sym = nvml_sym(self.nvml.lib.nvmlDeviceGetCurrPcieLinkWidth.as_ref())?;

        unsafe {
            let mut link_width: c_uint = mem::zeroed();
            nvml_try(sym(self.device, &mut link_width))?;

            Ok(link_width)
        }
    }

    /**
    Gets the current utilization and sampling size (sampling size in μs) for the Decoder.

    # Errors

    * `Uninitialized`, if the library has not been successfully initialized
    * `InvalidArg`, if this `Device` is invalid
    * `NotSupported`, if this `Device` does not support this feature
    * `GpuLost`, if this `Device` has fallen off the bus or is otherwise inaccessible
    * `Unknown`, on any unexpected error

    # Device Support

    Supports Kepler or newer fully supported devices.
    */
    // Checked against local
    // Tested
    #[doc(alias = "nvmlDeviceGetDecoderUtilization")]
    pub fn decoder_utilization(&self) -> Result<UtilizationInfo, NvmlError> {
        let sym = nvml_sym(self.nvml.lib.nvmlDeviceGetDecoderUtilization.as_ref())?;

        unsafe {
            let mut utilization: c_uint = mem::zeroed();
            let mut sampling_period: c_uint = mem::zeroed();

            nvml_try(sym(self.device, &mut utilization, &mut sampling_period))?;

            Ok(UtilizationInfo {
                utilization,
                sampling_period,
            })
        }
    }

    /**
    Gets global statistics for active frame buffer capture sessions on this `Device`.

    # Errors

    * `Uninitialized`, if the library has not been successfully initialized
    * `NotSupported`, if this `Device` does not support this feature
    * `GpuLost`, if this `Device` has fallen off the bus or is otherwise inaccessible
    * `Unknown`, on any unexpected error

    # Device Support

    Supports Maxwell or newer fully supported devices.
    */
    // tested
    #[doc(alias = "nvmlDeviceGetFBCStats")]
    pub fn fbc_stats(&self) -> Result<FbcStats, NvmlError> {
        let sym = nvml_sym(self.nvml.lib.nvmlDeviceGetFBCStats.as_ref())?;

        unsafe {
            let mut fbc_stats: nvmlFBCStats_t = mem::zeroed();
            nvml_try(sym(self.device, &mut fbc_stats))?;

            Ok(fbc_stats.into())
        }
    }

    /**
    Gets information about active frame buffer capture sessions on this `Device`.

    Note that information such as the horizontal and vertical resolutions, the
    average FPS, and the average latency will be zero if no frames have been
    captured since a session was started.

    # Errors

    * `UnexpectedVariant`, for which you can read the docs for
    * `IncorrectBits`, if bits are found in a session's info flags that don't
        match the flags in this wrapper
    * `Uninitialized`, if the library has not been successfully initialized
    * `NotSupported`, if this `Device` does not support this feature
    * `GpuLost`, if this `Device` has fallen off the bus or is otherwise inaccessible
    * `Unknown`, on any unexpected error

    # Device Support

    Supports Maxwell or newer fully supported devices.
    */
    // tested
    #[doc(alias = "nvmlDeviceGetFBCSessions")]
    pub fn fbc_sessions_info(&self) -> Result<Vec<FbcSessionInfo>, NvmlError> {
        let sym = nvml_sym(self.nvml.lib.nvmlDeviceGetFBCSessions.as_ref())?;

        unsafe {
            let mut count: c_uint = match self.fbc_session_count()? {
                0 => return Ok(vec![]),
                value => value,
            };
            let mut info: Vec<nvmlFBCSessionInfo_t> = vec![mem::zeroed(); count as usize];

            nvml_try(sym(self.device, &mut count, info.as_mut_ptr()))?;

            info.into_iter().map(FbcSessionInfo::try_from).collect()
        }
    }

    /**
    Gets the number of active frame buffer capture sessions on this `Device`.

    # Errors

    * `Uninitialized`, if the library has not been successfully initialized
    * `InvalidArg`, if this `Device` is invalid
    * `GpuLost`, if this `Device` has fallen off the bus or is otherwise inaccessible
    * `Unknown`, on any unexpected error
    */
    // tested as part of the above
    #[doc(alias = "nvmlDeviceGetFBCSessions")]
    pub fn fbc_session_count(&self) -> Result<u32, NvmlError> {
        let sym = nvml_sym(self.nvml.lib.nvmlDeviceGetFBCSessions.as_ref())?;

        unsafe {
            let mut count: c_uint = 0;

            nvml_try(sym(self.device, &mut count, ptr::null_mut()))?;

            Ok(count)
        }
    }

    /**
    Gets GPU device hardware attributes

    DeviceAttributes represents compute capabilities, Streaming MultiProcessor
    capacity, slices allocated to a given GPU, decoding/encoding supported,
    available memory for these GPU operations

    # Errors
    * `Uninitialized`, if the library has not been successfully initialized
    * `InvalidArg`, if this `Device` is invalid
    * `GpuLost`, if this `Device` has fallen off the bus or is otherwise inaccessible
    * `Unknown`, on any unexpected error
    */
    #[doc(alias = "nvmlDeviceGetAttributes_v2")]
    pub fn attributes(&self) -> Result<DeviceAttributes, NvmlError> {
        let sym = nvml_sym(self.nvml.lib.nvmlDeviceGetAttributes_v2.as_ref())?;

        unsafe {
            let mut attrs: nvmlDeviceAttributes_t = mem::zeroed();
            nvml_try(sym(self.device, &mut attrs))?;

            Ok(attrs.into())
        }
    }

    /**
    Gets the default applications clock that this `Device` boots with or defaults to after
    `reset_applications_clocks()`.

    # Errors

    * `Uninitialized`, if the library has not been successfully initialized
    * `InvalidArg`, if this `Device` is invalid
    * `NotSupported`, if this `Device` does not support this feature
    * `GpuLost`, if this `Device` has fallen off the bus or is otherwise inaccessible
    * `Unknown`, on any unexpected error

    # Device Support

    Supports Kepler or newer fully supported devices.
    */
    // Checked against local
    // Tested
    #[doc(alias = "nvmlDeviceGetDefaultApplicationsClock")]
    pub fn default_applications_clock(&self, clock_type: Clock) -> Result<u32, NvmlError> {
        let sym = nvml_sym(self.nvml.lib.nvmlDeviceGetDefaultApplicationsClock.as_ref())?;

        unsafe {
            let mut clock: c_uint = mem::zeroed();

            nvml_try(sym(self.device, clock_type.as_c(), &mut clock))?;

            Ok(clock)
        }
    }

    /// Not documenting this because it's deprecated. Read NVIDIA's docs if you
    /// must use it.
    #[deprecated(note = "use `Device.memory_error_counter()`")]
    #[doc(alias = "nvmlDeviceGetDetailedEccErrors")]
    pub fn detailed_ecc_errors(
        &self,
        error_type: MemoryError,
        counter_type: EccCounter,
    ) -> Result<EccErrorCounts, NvmlError> {
        let sym = nvml_sym(self.nvml.lib.nvmlDeviceGetDetailedEccErrors.as_ref())?;

        unsafe {
            let mut counts: nvmlEccErrorCounts_t = mem::zeroed();

            nvml_try(sym(
                self.device,
                error_type.as_c(),
                counter_type.as_c(),
                &mut counts,
            ))?;

            Ok(counts.into())
        }
    }

    /**
    Gets the display active state for this `Device`.

    This method indicates whether a display is initialized on this `Device`.
    For example, whether or not an X Server is attached to this device and
    has allocated memory for the screen.

    A display can be active even when no monitor is physically attached to this `Device`.

    # Errors

    * `Uninitialized`, if the library has not been successfully initialized
    * `InvalidArg`, if this `Device` is invalid
    * `NotSupported`, if this `Device` does not support this feature
    * `GpuLost`, if this `Device` has fallen off the bus or is otherwise inaccessible
    * `UnexpectedVariant`, for which you can read the docs for
    * `Unknown`, on any unexpected error
    */
    // Checked against local
    // Tested
    #[doc(alias = "nvmlDeviceGetDisplayActive")]
    pub fn is_display_active(&self) -> Result<bool, NvmlError> {
        let sym = nvml_sym(self.nvml.lib.nvmlDeviceGetDisplayActive.as_ref())?;

        unsafe {
            let mut state: nvmlEnableState_t = mem::zeroed();
            nvml_try(sym(self.device, &mut state))?;

            bool_from_state(state)
        }
    }

    /**
    Gets whether a physical display is currently connected to any of this `Device`'s
    connectors.

    This calls the C function `nvmlDeviceGetDisplayMode`.

    # Errors

    * `Uninitialized`, if the library has not been successfully initialized
    * `InvalidArg`, if this `Device` is invalid
    * `NotSupported`, if this `Device` does not support this feature
    * `GpuLost`, if this `Device` has fallen off the bus or is otherwise inaccessible
    * `UnexpectedVariant`, for which you can read the docs for
    * `Unknown`, on any unexpected error
    */
    // Checked against local
    // Tested
    #[doc(alias = "nvmlDeviceGetDisplayMode")]
    pub fn is_display_connected(&self) -> Result<bool, NvmlError> {
        let sym = nvml_sym(self.nvml.lib.nvmlDeviceGetDisplayMode.as_ref())?;

        unsafe {
            let mut state: nvmlEnableState_t = mem::zeroed();
            nvml_try(sym(self.device, &mut state))?;

            bool_from_state(state)
        }
    }

    /**
    Gets the current and pending driver model for this `Device`.

    On Windows, the device driver can run in either WDDM or WDM (TCC) modes.
    If a display is attached to the device it must run in WDDM mode. TCC mode
    is preferred if a display is not attached.

    # Errors

    * `Uninitialized`, if the library has not been successfully initialized
    * `InvalidArg`, if this `Device` is invalid
    * `NotSupported`, if the platform is not Windows
    * `GpuLost`, if this `Device` has fallen off the bus or is otherwise inaccessible
    * `UnexpectedVariant`, for which you can read the docs for
    * `Unknown`, on any unexpected error

    # Device Support

    Supports Fermi and newer fully supported devices.

    # Platform Support

    Only supports Windows.
    */
    // Checked against local
    // Tested
    #[cfg(target_os = "windows")]
    #[doc(alias = "nvmlDeviceGetDriverModel")]
    pub fn driver_model(&self) -> Result<DriverModelState, NvmlError> {
        let sym = nvml_sym(self.nvml.lib.nvmlDeviceGetDriverModel.as_ref())?;

        unsafe {
            let mut current: nvmlDriverModel_t = mem::zeroed();
            let mut pending: nvmlDriverModel_t = mem::zeroed();

            nvml_try(sym(self.device, &mut current, &mut pending))?;

            Ok(DriverModelState {
                current: DriverModel::try_from(current)?,
                pending: DriverModel::try_from(pending)?,
            })
        }
    }

    /**
    Get the current and pending ECC modes for this `Device`.

    Changing ECC modes requires a reboot. The "pending" ECC mode refers to the target
    mode following the next reboot.

    # Errors

    * `Uninitialized`, if the library has not been successfully initialized
    * `InvalidArg`, if this `Device` is invalid
    * `NotSupported`, if this `Device` does not support this feature
    * `GpuLost`, if this `Device` has fallen off the bus or is otherwise inaccessible
    * `UnexpectedVariant`, for which you can read the docs for
    * `Unknown`, on any unexpected error

    # Device Support

    Supports Fermi and newer fully supported devices. Only applicable to devices with
    ECC. Requires `InfoRom::ECC` version 1.0 or higher.
    */
    // Checked against local
    // Tested on machines other than my own
    #[doc(alias = "nvmlDeviceGetEccMode")]
    pub fn is_ecc_enabled(&self) -> Result<EccModeState, NvmlError> {
        let sym = nvml_sym(self.nvml.lib.nvmlDeviceGetEccMode.as_ref())?;

        unsafe {
            let mut current: nvmlEnableState_t = mem::zeroed();
            let mut pending: nvmlEnableState_t = mem::zeroed();

            nvml_try(sym(self.device, &mut current, &mut pending))?;

            Ok(EccModeState {
                currently_enabled: bool_from_state(current)?,
                pending_enabled: bool_from_state(pending)?,
            })
        }
    }

    /**
    Gets the current utilization and sampling size (sampling size in μs) for the Encoder.

    # Errors

    * `Uninitialized`, if the library has not been successfully initialized
    * `InvalidArg`, if this `Device` is invalid
    * `NotSupported`, if this `Device` does not support this feature
    * `GpuLost`, if this `Device` has fallen off the bus or is otherwise inaccessible
    * `Unknown`, on any unexpected error

    # Device Support

    Supports Kepler or newer fully supported devices.
    */
    // Checked against local
    // Tested
    #[doc(alias = "nvmlDeviceGetEncoderUtilization")]
    pub fn encoder_utilization(&self) -> Result<UtilizationInfo, NvmlError> {
        let sym = nvml_sym(self.nvml.lib.nvmlDeviceGetEncoderUtilization.as_ref())?;

        unsafe {
            let mut utilization: c_uint = mem::zeroed();
            let mut sampling_period: c_uint = mem::zeroed();

            nvml_try(sym(self.device, &mut utilization, &mut sampling_period))?;

            Ok(UtilizationInfo {
                utilization,
                sampling_period,
            })
        }
    }

    /**
    Gets the current capacity of this device's encoder in macroblocks per second.

    # Errors

    * `Uninitialized`, if the library has not been successfully initialized
    * `InvalidArg`, if this device is invalid
    * `NotSupported`, if this `Device` does not support the given `for_type`
    * `GpuLost`, if this `Device` has fallen off the bus or is otherwise inaccessible
    * `Unknown`, on any unexpected error

    # Device Support

    Supports Maxwell or newer fully supported devices.
    */
    // Tested
    #[doc(alias = "nvmlDeviceGetEncoderCapacity")]
    pub fn encoder_capacity(&self, for_type: EncoderType) -> Result<u32, NvmlError> {
        let sym = nvml_sym(self.nvml.lib.nvmlDeviceGetEncoderCapacity.as_ref())?;

        unsafe {
            let mut capacity: c_uint = mem::zeroed();

            nvml_try(sym(self.device, for_type.as_c(), &mut capacity))?;

            Ok(capacity)
        }
    }

    /**
    Gets the current encoder stats for this device.

    # Errors

    * `Uninitialized`, if the library has not been successfully initialized
    * `InvalidArg`, if this device is invalid
    * `GpuLost`, if this `Device` has fallen off the bus or is otherwise inaccessible
    * `Unknown`, on any unexpected error

    # Device Support

    Supports Maxwell or newer fully supported devices.
    */
    // Tested
    #[doc(alias = "nvmlDeviceGetEncoderStats")]
    pub fn encoder_stats(&self) -> Result<EncoderStats, NvmlError> {
        let sym = nvml_sym(self.nvml.lib.nvmlDeviceGetEncoderStats.as_ref())?;

        unsafe {
            let mut session_count: c_uint = mem::zeroed();
            let mut average_fps: c_uint = mem::zeroed();
            let mut average_latency: c_uint = mem::zeroed();

            nvml_try(sym(
                self.device,
                &mut session_count,
                &mut average_fps,
                &mut average_latency,
            ))?;

            Ok(EncoderStats {
                session_count,
                average_fps,
                average_latency,
            })
        }
    }

    /**
    Gets information about active encoder sessions on this device.

    # Errors

    * `Uninitialized`, if the library has not been successfully initialized
    * `GpuLost`, if this `Device` has fallen off the bus or is otherwise inaccessible
    * `UnexpectedVariant`, if an enum variant not defined in this wrapper gets
    * returned in a field of an `EncoderSessionInfo` struct
    * `Unknown`, on any unexpected error

    # Device Support

    Supports Maxwell or newer fully supported devices.
    */
    // Tested
    // TODO: Test this with an active session and make sure it works
    #[doc(alias = "nvmlDeviceGetEncoderSessions")]
    pub fn encoder_sessions(&self) -> Result<Vec<EncoderSessionInfo>, NvmlError> {
        let sym = nvml_sym(self.nvml.lib.nvmlDeviceGetEncoderSessions.as_ref())?;

        unsafe {
            let mut count = match self.encoder_sessions_count()? {
                0 => return Ok(vec![]),
                value => value,
            };
            let mut sessions: Vec<nvmlEncoderSessionInfo_t> = vec![mem::zeroed(); count as usize];

            nvml_try(sym(self.device, &mut count, sessions.as_mut_ptr()))?;

            sessions.truncate(count as usize);
            sessions
                .into_iter()
                .map(EncoderSessionInfo::try_from)
                .collect::<Result<_, NvmlError>>()
        }
    }

    /**
    Gets the number of active encoder sessions on this device.

    # Errors

    * `Uninitialized`, if the library has not been successfully initialized
    * `InvalidArg`, if this `Device` is invalid
    * `GpuLost`, if this `Device` has fallen off the bus or is otherwise inaccessible
    * `Unknown`, on any unexpected error
    */
    // tested as part of the above
    fn encoder_sessions_count(&self) -> Result<u32, NvmlError> {
        let sym = nvml_sym(self.nvml.lib.nvmlDeviceGetEncoderSessions.as_ref())?;

        unsafe {
            let mut count: c_uint = 0;

            nvml_try(sym(self.device, &mut count, ptr::null_mut()))?;

            Ok(count)
        }
    }

    /**
    Gets the effective power limit in milliwatts that the driver enforces after taking
    into account all limiters.

    Note: This can be different from the `.power_management_limit()` if other limits
    are set elswhere. This includes the out-of-band power limit interface.

    # Errors

    * `Uninitialized`, if the library has not been successfully initialized
    * `InvalidArg`, if this `Device` is invalid
    * `NotSupported`, if this `Device` does not support this feature
    * `GpuLost`, if this `Device` has fallen off the bus or is otherwise inaccessible
    * `Unknown`, on any unexpected error

    # Device Support

    Supports Kepler or newer fully supported devices.
    */
    // Checked against local
    // Tested
    #[doc(alias = "nvmlDeviceGetEnforcedPowerLimit")]
    pub fn enforced_power_limit(&self) -> Result<u32, NvmlError> {
        let sym = nvml_sym(self.nvml.lib.nvmlDeviceGetEnforcedPowerLimit.as_ref())?;

        unsafe {
            let mut limit: c_uint = mem::zeroed();
            nvml_try(sym(self.device, &mut limit))?;

            Ok(limit)
        }
    }

    /**
    Gets the GPU clock frequency offset value.

    # Errors

    * `Uninitialized`, if the library has not been successfully initialized
    * `InvalidArg`, if this `Device` is invalid
    * `NotSupported`, if this `Device` does not support this feature
    * `GpuLost`, if this `Device` has fallen off the bus or is otherwise inaccessible
    * `UnexpectedVariant`, for which you can read the docs for
    * `Unknown`, on any unexpected error

    # Device Support

    Supports all discrete products with unlocked overclocking capabilities.
    */
    // Checked against local
    // Tested (no-run)
    #[doc(alias = "nvmlDeviceGetGpcClkVfOffset")]
    pub fn gpc_clock_vf_offset(&self) -> Result<i32, NvmlError> {
        let sym = nvml_sym(self.nvml.lib.nvmlDeviceGetGpcClkVfOffset.as_ref())?;

        unsafe {
            let mut offset: c_int = mem::zeroed();
            nvml_try(sym(self.device, &mut offset))?;

            Ok(offset)
        }
    }

    /**
    Sets the GPU clock frequency offset value.

    # Errors

    * `Uninitialized`, if the library has not been successfully initialized
    * `InvalidArg`, if this `Device` is invalid
    * `NotSupported`, if this `Device` does not support this feature
    * `GpuLost`, if this `Device` has fallen off the bus or is otherwise inaccessible
    * `UnexpectedVariant`, for which you can read the docs for
    * `Unknown`, on any unexpected error

    # Device Support

    Supports all discrete products with unlocked overclocking capabilities.
    */
    // Checked against local
    // Tested (no-run)
    #[doc(alias = "nvmlDeviceGetGpcClkVfOffset")]
    pub fn set_gpc_clock_vf_offset(&self, offset: i32) -> Result<(), NvmlError> {
        let sym = nvml_sym(self.nvml.lib.nvmlDeviceSetGpcClkVfOffset.as_ref())?;

        unsafe { nvml_try(sym(self.device, offset)) }
    }

    /**
    Gets the memory clock frequency offset value.

    # Errors

    * `Uninitialized`, if the library has not been successfully initialized
    * `InvalidArg`, if this `Device` is invalid
    * `NotSupported`, if this `Device` does not support this feature
    * `GpuLost`, if this `Device` has fallen off the bus or is otherwise inaccessible
    * `UnexpectedVariant`, for which you can read the docs for
    * `Unknown`, on any unexpected error

    # Device Support

    Supports all discrete products with unlocked overclocking capabilities.
    */
    // Checked against local
    // Tested (no-run)
    #[doc(alias = "nvmlDeviceGetGpcMemClkVfOffset")]
    pub fn mem_clock_vf_offset(&self) -> Result<i32, NvmlError> {
        let sym = nvml_sym(self.nvml.lib.nvmlDeviceGetMemClkVfOffset.as_ref())?;

        unsafe {
            let mut offset: c_int = mem::zeroed();
            nvml_try(sym(self.device, &mut offset))?;

            Ok(offset)
        }
    }

    /**
    Sets the memory clock frequency offset value.

    # Errors

    * `Uninitialized`, if the library has not been successfully initialized
    * `InvalidArg`, if this `Device` is invalid
    * `NotSupported`, if this `Device` does not support this feature
    * `GpuLost`, if this `Device` has fallen off the bus or is otherwise inaccessible
    * `UnexpectedVariant`, for which you can read the docs for
    * `Unknown`, on any unexpected error

    # Device Support

    Supports all discrete products with unlocked overclocking capabilities.
    */
    // Checked against local
    // Tested (no-run)
    #[doc(alias = "nvmlDeviceSetGpcMemClkVfOffset")]
    pub fn set_mem_clock_vf_offset(&self, offset: i32) -> Result<(), NvmlError> {
        let sym = nvml_sym(self.nvml.lib.nvmlDeviceSetMemClkVfOffset.as_ref())?;

        unsafe { nvml_try(sym(self.device, offset)) }
    }

    /**
    Gets the intended operating speed of the specified fan as a percentage of the
    maximum fan speed (100%).

    Note: The reported speed is the intended fan speed. If the fan is physically blocked
    and unable to spin, the output will not match the actual fan speed.

    You can determine valid fan indices using [`Self::num_fans()`].

    # Errors

    * `Uninitialized`, if the library has not been successfully initialized
    * `InvalidArg`, if this `Device` is invalid or `fan_idx` is invalid
    * `NotSupported`, if this `Device` does not have a fan or is newer than Maxwell
    * `GpuLost`, if this `Device` has fallen off the bus or is otherwise inaccessible
    * `Unknown`, on any unexpected error

    # Device Support

    Supports all discrete products with dedicated fans.
    */
    // Checked against local
    // Tested
    #[doc(alias = "nvmlDeviceGetFanSpeed_v2")]
    pub fn fan_speed(&self, fan_idx: u32) -> Result<u32, NvmlError> {
        let sym = nvml_sym(self.nvml.lib.nvmlDeviceGetFanSpeed_v2.as_ref())?;

        unsafe {
            let mut speed: c_uint = mem::zeroed();
            nvml_try(sym(self.device, fan_idx, &mut speed))?;

            Ok(speed)
        }
    }

    /**
    Retrieves the intended operating speed in rotations per minute (RPM) of the
    device's specified fan.

    Note: The reported speed is the intended fan speed. If the fan is physically
    blocked and unable to spin, the output will not match the actual fan speed.

    ...
    You can determine valid fan indices using [`Self::num_fans()`].

    # Errors

    * `Uninitialized`, if the library has not been successfully initialized
    * `InvalidArg`, if this `Device` is invalid or `fan_idx` is invalid
    * `NotSupported`, if this `Device` does not have a fan or is newer than Maxwell
    * `GpuLost`, if this `Device` has fallen off the bus or is otherwise inaccessible
    * `Unknown`, on any unexpected error

    # Device Support

    For Maxwell or newer fully supported devices.

    For all discrete products with dedicated fans.
    */
    // Checked against local
    // Tested
    #[doc(alias = "nvmlDeviceGetFanSpeedRPM")]
    pub fn fan_speed_rpm(&self, fan_idx: u32) -> Result<u32, NvmlError> {
        let sym = nvml_sym(self.nvml.lib.nvmlDeviceGetFanSpeedRPM.as_ref())?;

        unsafe {
            let mut fan_speed: nvmlFanSpeedInfo_t = mem::zeroed();
            // Implements NVML_STRUCT_VERSION(FanSpeedInfo, 1), as detailed in nvml.h
            fan_speed.version =
                (std::mem::size_of::<nvmlFanSpeedInfo_v1_t>() | (1_usize << 24_usize)) as u32;
            fan_speed.fan = fan_idx;
            nvml_try(sym(self.device, &mut fan_speed))?;

            Ok(fan_speed.speed)
        }
    }

    /**
    Retrieves the min and max fan speed that user can set for the GPU fan.

    Returns a (min, max) tuple.

    # Errors

    * `Uninitialized`, if the library has not been successfully initialized
    * `InvalidArg`, if this `Device` is invalid
    * `NotSupported`, if this `Device` does not have fans
    * `Unknown`, on any unexpected error

    # Device Support

    For all cuda-capable discrete products with fans
    */
    // Checked against local
    // Tested
    #[doc(alias = "nvmlDeviceGetMinMaxFanSpeed")]
    pub fn min_max_fan_speed(&self) -> Result<(u32, u32), NvmlError> {
        let sym = nvml_sym(self.nvml.lib.nvmlDeviceGetMinMaxFanSpeed.as_ref())?;

        unsafe {
            let mut min = mem::zeroed();
            let mut max = mem::zeroed();
            nvml_try(sym(self.device, &mut min, &mut max))?;
            Ok((min, max))
        }
    }

    /**
    Gets current fan control policy.

    You can determine valid fan indices using [`Self::num_fans()`].

    # Errors

    * `Uninitialized`, if the library has not been successfully initialized
    * `InvalidArg`, if this `Device` is invalid or `fan_idx` is invalid
    * `NotSupported`, if this `Device` does not have a fan
    * `GpuLost`, if this `Device` has fallen off the bus or is otherwise inaccessible
    * `UnexpectedVariant`, for which you can read the docs for
    * `Unknown`, on any unexpected error

    # Device Support

    Supports Maxwell or newer fully supported discrete devices with fans.
     */
    #[doc(alias = "nvmlGetFanControlPolicy_v2")]
    pub fn fan_control_policy(&self, fan_idx: u32) -> Result<FanControlPolicy, NvmlError> {
        let sym = nvml_sym(self.nvml.lib.nvmlDeviceGetFanControlPolicy_v2.as_ref())?;

        unsafe {
            let mut policy: nvmlFanControlPolicy_t = mem::zeroed();
            nvml_try(sym(self.device, fan_idx, &mut policy))?;

            FanControlPolicy::try_from(policy)
        }
    }

    /**
    Sets fan control policy.

    You can determine valid fan indices using [`Self::num_fans()`].

    # Errors

    * `Uninitialized`, if the library has not been successfully initialized
    * `InvalidArg`, if this `Device` is invalid or `fan_idx` is invalid
    * `NotSupported`, if this `Device` does not have a fan
    * `GpuLost`, if this `Device` has fallen off the bus or is otherwise inaccessible
    * `UnexpectedVariant`, for which you can read the docs for
    * `Unknown`, on any unexpected error

    # Device Support

    Supports Maxwell or newer fully supported discrete devices with fans.
     */
    #[doc(alias = "nvmlDeviceSetFanControlPolicy")]
    pub fn set_fan_control_policy(
        &mut self,
        fan_idx: u32,
        policy: FanControlPolicy,
    ) -> Result<(), NvmlError> {
        let sym = nvml_sym(self.nvml.lib.nvmlDeviceSetFanControlPolicy.as_ref())?;

        unsafe { nvml_try(sym(self.device, fan_idx, policy.as_c())) }
    }

    /**
    Sets the speed of a specified fan.

    WARNING: This function changes the fan control policy to manual. It means that YOU have to monitor the temperature and adjust the fan speed accordingly.
    If you set the fan speed too low you can burn your GPU! Use [`Device::set_default_fan_speed`] to restore default control policy.

    You can determine valid fan indices using [`Self::num_fans()`].

    # Errors

    * `Uninitialized`, if the library has not been successfully initialized
    * `InvalidArg`, if this `Device` is invalid or `fan_idx` is invalid
    * `NotSupported`, if this `Device` does not have a fan
    * `GpuLost`, if this `Device` has fallen off the bus or is otherwise inaccessible
    * `UnexpectedVariant`, for which you can read the docs for
    * `Unknown`, on any unexpected error

    # Device Support

    Supports Maxwell or newer fully supported discrete devices with fans.
     */
    #[doc(alias = "nvmlDeviceSetFanSpeed_v2")]
    pub fn set_fan_speed(&mut self, fan_idx: u32, speed: u32) -> Result<(), NvmlError> {
        let sym = nvml_sym(self.nvml.lib.nvmlDeviceSetFanSpeed_v2.as_ref())?;

        unsafe { nvml_try(sym(self.device, fan_idx, speed)) }
    }

    /**
    Sets the the fan control policy to default.

    You can determine valid fan indices using [`Self::num_fans()`].

    # Errors

    * `Uninitialized`, if the library has not been successfully initialized
    * `InvalidArg`, if this `Device` is invalid or `fan_idx` is invalid
    * `NotSupported`, if this `Device` does not have a fan
    * `GpuLost`, if this `Device` has fallen off the bus or is otherwise inaccessible
    * `UnexpectedVariant`, for which you can read the docs for
    * `Unknown`, on any unexpected error

    # Device Support

    Supports Maxwell or newer fully supported discrete devices with fans.
     */
    #[doc(alias = "nvmlDeviceSetDefaultFanSpeed_v2")]
    pub fn set_default_fan_speed(&mut self, fan_idx: u32) -> Result<(), NvmlError> {
        let sym = nvml_sym(self.nvml.lib.nvmlDeviceSetDefaultFanSpeed_v2.as_ref())?;

        unsafe { nvml_try(sym(self.device, fan_idx)) }
    }

    /**
    Gets the number of fans on this [`Device`].

    # Errors

    * `Uninitialized`, if the library has not been successfully initialized
    * `NotSupported`, if this `Device` does not have a fan
    * `GpuLost`, if this `Device` has fallen off the bus or is otherwise inaccessible
    * `Unknown`, on any unexpected error

    # Device Support

    Supports all discrete products with dedicated fans.
    */
    #[doc(alias = "nvmlDeviceGetNumFans")]
    pub fn num_fans(&self) -> Result<u32, NvmlError> {
        let sym = nvml_sym(self.nvml.lib.nvmlDeviceGetNumFans.as_ref())?;

        unsafe {
            let mut count: c_uint = mem::zeroed();
            nvml_try(sym(self.device, &mut count))?;

            Ok(count)
        }
    }

    /**
    Gets the current GPU operation mode and the pending one (that it will switch to
    after a reboot).

    # Errors

    * `Uninitialized`, if the library has not been successfully initialized
    * `InvalidArg`, if this `Device` is invalid
    * `NotSupported`, if this `Device` does not support this feature
    * `GpuLost`, if this `Device` has fallen off the bus or is otherwise inaccessible
    * `UnexpectedVariant`, for which you can read the docs for
    * `Unknown`, on any unexpected error

    # Device Support

    Supports GK110 M-class and X-class Tesla products from the Kepler family. Modes `LowDP`
    and `AllOn` are supported on fully supported GeForce products. Not supported
    on Quadro and Tesla C-class products.
    */
    // Checked against local
    // Tested on machines other than my own
    #[doc(alias = "nvmlDeviceGetGpuOperationMode")]
    pub fn gpu_operation_mode(&self) -> Result<OperationModeState, NvmlError> {
        let sym = nvml_sym(self.nvml.lib.nvmlDeviceGetGpuOperationMode.as_ref())?;

        unsafe {
            let mut current: nvmlGpuOperationMode_t = mem::zeroed();
            let mut pending: nvmlGpuOperationMode_t = mem::zeroed();

            nvml_try(sym(self.device, &mut current, &mut pending))?;

            Ok(OperationModeState {
                current: OperationMode::try_from(current)?,
                pending: OperationMode::try_from(pending)?,
            })
        }
    }

    /**
    Gets information about processes with a graphics context running on this `Device`.

    This only returns information about graphics based processes (OpenGL, DirectX, etc.).

    # Errors

    * `Uninitialized`, if the library has not been successfully initialized
    * `InvalidArg`, if this `Device` is invalid
    * `GpuLost`, if this `Device` has fallen off the bus or is otherwise inaccessible
    * `Unknown`, on any unexpected error
    */
    // Tested
    #[doc(alias = "nvmlDeviceGetGraphicsRunningProcesses_v3")]
    pub fn running_graphics_processes(&self) -> Result<Vec<ProcessInfo>, NvmlError> {
        let sym = nvml_sym(
            self.nvml
                .lib
                .nvmlDeviceGetGraphicsRunningProcesses_v3
                .as_ref(),
        )?;

        unsafe {
            let mut count: c_uint = match self.running_graphics_processes_count()? {
                0 => return Ok(vec![]),
                value => value,
            };
            // Add a bit of headroom in case more processes are launched in
            // between the above call to get the expected count and the time we
            // actually make the call to get data below.
            count += 5;
            let mut processes: Vec<nvmlProcessInfo_t> = vec![mem::zeroed(); count as usize];

            nvml_try(sym(self.device, &mut count, processes.as_mut_ptr()))?;
            processes.truncate(count as usize);

            Ok(processes.into_iter().map(ProcessInfo::from).collect())
        }
    }

    /**
    Gets the number of processes with a graphics context running on this `Device`.

    This only returns the count of graphics based processes (OpenGL, DirectX).

    # Errors

    * `Uninitialized`, if the library has not been successfully initialized
    * `InvalidArg`, if this `Device` is invalid
    * `GpuLost`, if this `Device` has fallen off the bus or is otherwise inaccessible
    * `UnexpectedVariant`, for which you can read the docs for
    * `Unknown`, on any unexpected error
    */
    // Tested as part of `.running_graphics_processes()`
    #[doc(alias = "nvmlDeviceGetGraphicsRunningProcesses_v3")]
    pub fn running_graphics_processes_count(&self) -> Result<u32, NvmlError> {
        let sym = nvml_sym(
            self.nvml
                .lib
                .nvmlDeviceGetGraphicsRunningProcesses_v3
                .as_ref(),
        )?;

        unsafe {
            // Indicates that we want the count
            let mut count: c_uint = 0;

            // Passing null doesn't indicate that we want the count. It's just allowed.
            match sym(self.device, &mut count, ptr::null_mut()) {
                nvmlReturn_enum_NVML_ERROR_INSUFFICIENT_SIZE => Ok(count),
                // If success, return 0; otherwise, return error
                other => nvml_try(other).map(|_| 0),
            }
        }
    }

    /**
    Gets information about processes with a graphics context running on this `Device`.

    This only returns information about graphics based processes (OpenGL, DirectX, etc.).

    # Errors

    * `Uninitialized`, if the library has not been successfully initialized
    * `InvalidArg`, if this `Device` is invalid
    * `GpuLost`, if this `Device` has fallen off the bus or is otherwise inaccessible
    * `Unknown`, on any unexpected error
    */
    #[doc(alias = "nvmlDeviceGetGraphicsRunningProcesses_v2")]
    #[cfg(feature = "legacy-functions")]
    pub fn running_graphics_processes_v2(&self) -> Result<Vec<ProcessInfo>, NvmlError> {
        let sym = nvml_sym(
            self.nvml
                .lib
                .nvmlDeviceGetGraphicsRunningProcesses_v2
                .as_ref(),
        )?;

        unsafe {
            let mut count: c_uint = match self.running_graphics_processes_count_v2()? {
                0 => return Ok(vec![]),
                value => value,
            };
            // Add a bit of headroom in case more processes are launched in
            // between the above call to get the expected count and the time we
            // actually make the call to get data below.
            count += 5;
            let mut processes: Vec<nvmlProcessInfo_v2_t> = vec![mem::zeroed(); count as usize];

            nvml_try(sym(self.device, &mut count, processes.as_mut_ptr()))?;
            processes.truncate(count as usize);

            Ok(processes.into_iter().map(ProcessInfo::from).collect())
        }
    }

    /**
    Gets the number of processes with a graphics context running on this `Device`.

    This only returns the count of graphics based processes (OpenGL, DirectX).

    # Errors

    * `Uninitialized`, if the library has not been successfully initialized
    * `InvalidArg`, if this `Device` is invalid
    * `GpuLost`, if this `Device` has fallen off the bus or is otherwise inaccessible
    * `UnexpectedVariant`, for which you can read the docs for
    * `Unknown`, on any unexpected error
    */
    #[doc(alias = "nvmlDeviceGetGraphicsRunningProcesses_v2")]
    #[cfg(feature = "legacy-functions")]
    pub fn running_graphics_processes_count_v2(&self) -> Result<u32, NvmlError> {
        let sym = nvml_sym(
            self.nvml
                .lib
                .nvmlDeviceGetGraphicsRunningProcesses_v2
                .as_ref(),
        )?;

        unsafe {
            // Indicates that we want the count
            let mut count: c_uint = 0;

            // Passing null doesn't indicate that we want the count. It's just allowed.
            match sym(self.device, &mut count, ptr::null_mut()) {
                nvmlReturn_enum_NVML_ERROR_INSUFFICIENT_SIZE => Ok(count),
                // If success, return 0; otherwise, return error
                other => nvml_try(other).map(|_| 0),
            }
        }
    }

    /**
    Gets utilization stats for relevant currently running processes.

    Utilization stats are returned for processes that had a non-zero utilization stat
    at some point during the target sample period. Passing `None` as the
    `last_seen_timestamp` will target all samples that the driver has buffered; passing
    a timestamp retrieved from a previous query will target samples taken since that
    timestamp.

    # Errors

    * `Uninitialized`, if the library has not been successfully initialized
    * `InvalidArg`, if this `Device` is invalid
    * `NotSupported`, if this `Device` does not support this feature
    * `GpuLost`, if this `Device` has fallen off the bus or is otherwise inaccessible
    * `Unknown`, on any unexpected error

    # Device Support

    Supports Maxwell or newer fully supported devices.
    */
    #[doc(alias = "nvmlDeviceGetProcessUtilization")]
    pub fn process_utilization_stats<T>(
        &self,
        last_seen_timestamp: T,
    ) -> Result<Vec<ProcessUtilizationSample>, NvmlError>
    where
        T: Into<Option<u64>>,
    {
        let sym = nvml_sym(self.nvml.lib.nvmlDeviceGetProcessUtilization.as_ref())?;

        unsafe {
            let last_seen_timestamp = last_seen_timestamp.into().unwrap_or(0);
            let mut count = match self.process_utilization_stats_count(last_seen_timestamp)? {
                0 => return Ok(vec![]),
                v => v,
            };
            let mut utilization_samples: Vec<nvmlProcessUtilizationSample_t> =
                vec![mem::zeroed(); count as usize];

            nvml_try(sym(
                self.device,
                utilization_samples.as_mut_ptr(),
                &mut count,
                last_seen_timestamp,
            ))?;
            utilization_samples.truncate(count as usize);

            Ok(utilization_samples
                .into_iter()
                .map(ProcessUtilizationSample::from)
                .collect())
        }
    }

    fn process_utilization_stats_count(
        &self,
        last_seen_timestamp: u64,
    ) -> Result<c_uint, NvmlError> {
        let sym = nvml_sym(self.nvml.lib.nvmlDeviceGetProcessUtilization.as_ref())?;

        unsafe {
            let mut count: c_uint = 0;

            match sym(
                self.device,
                ptr::null_mut(),
                &mut count,
                last_seen_timestamp,
            ) {
                // Despite being undocumented, this appears to be the correct behavior
                nvmlReturn_enum_NVML_ERROR_INSUFFICIENT_SIZE => Ok(count),
                other => nvml_try(other).map(|_| 0),
            }
        }
    }

    /**
    Gets the NVML index of this `Device`.

    Keep in mind that the order in which NVML enumerates devices has no guarantees of
    consistency between reboots. Also, the NVML index may not correlate with other APIs,
    such as the CUDA device index.

    # Errors

    * `Uninitialized`, if the library has not been successfully initialized
    * `InvalidArg`, if this `Device` is invalid
    * `GpuLost`, if this `Device` has fallen off the bus or is otherwise inaccessible
    */
    // Checked against local
    // Tested
    #[doc(alias = "nvmlDeviceGetIndex")]
    pub fn index(&self) -> Result<u32, NvmlError> {
        let sym = nvml_sym(self.nvml.lib.nvmlDeviceGetIndex.as_ref())?;

        unsafe {
            let mut index: c_uint = mem::zeroed();
            nvml_try(sym(self.device, &mut index))?;

            Ok(index)
        }
    }

    /**
    Gets the checksum of the config stored in this `Device`'s infoROM.

    Can be used to make sure that two GPUs have the exact same configuration.
    The current checksum takes into account configuration stored in PWR and ECC
    infoROM objects. The checksum can change between driver released or when the
    user changes the configuration (e.g. disabling/enabling ECC).

    # Errors

    * `CorruptedInfoROM`, if this `Device`'s checksum couldn't be retrieved due to infoROM corruption
    * `Uninitialized`, if the library has not been successfully initialized
    * `NotSupported`, if this `Device` does not support this feature
    * `GpuLost`, if this `Device` has fallen off the bus or is otherwise inaccessible
    * `Unknown`, on any unexpected error

    # Device Support

    Supports all devices with an infoROM.
    */
    // Checked against local
    // Tested on machines other than my own
    #[doc(alias = "nvmlDeviceGetInforomConfigurationChecksum")]
    pub fn config_checksum(&self) -> Result<u32, NvmlError> {
        let sym = nvml_sym(
            self.nvml
                .lib
                .nvmlDeviceGetInforomConfigurationChecksum
                .as_ref(),
        )?;

        unsafe {
            let mut checksum: c_uint = mem::zeroed();

            nvml_try(sym(self.device, &mut checksum))?;

            Ok(checksum)
        }
    }

    /**
    Gets the global infoROM image version.

    This image version, just like the VBIOS version, uniquely describes the exact version
    of the infoROM flashed on the board, in contrast to the infoROM object version which
    is only an indicator of supported features.

    # Errors

    * `Uninitialized`, if the library has not been successfully initialized
    * `InvalidArg`, if this `Device` is invalid
    * `NotSupported`, if this `Device` does not have an infoROM
    * `GpuLost`, if this `Device` has fallen off the bus or is otherwise inaccessible
    * `Utf8Error`, if the string obtained from the C function is not valid Utf8
    * `Unknown`, on any unexpected error

    # Device Support

    Supports all devices with an infoROM.
    */
    // Checked against local
    // Tested on machines other than my own
    #[doc(alias = "nvmlDeviceGetInforomImageVersion")]
    pub fn info_rom_image_version(&self) -> Result<String, NvmlError> {
        let sym = nvml_sym(self.nvml.lib.nvmlDeviceGetInforomImageVersion.as_ref())?;

        unsafe {
            let mut version_vec = vec![0; NVML_DEVICE_INFOROM_VERSION_BUFFER_SIZE as usize];

            nvml_try(sym(
                self.device,
                version_vec.as_mut_ptr(),
                NVML_DEVICE_INFOROM_VERSION_BUFFER_SIZE,
            ))?;

            let version_raw = CStr::from_ptr(version_vec.as_ptr());
            Ok(version_raw.to_str()?.into())
        }
    }

    /**
    Gets the version information for this `Device`'s infoROM object, for the passed in
    object type.

    # Errors

    * `Uninitialized`, if the library has not been successfully initialized
    * `InvalidArg`, if this `Device` is invalid
    * `NotSupported`, if this `Device` does not have an infoROM
    * `GpuLost`, if this `Device` has fallen off the bus or is otherwise inaccessible
    * `Utf8Error`, if the string obtained from the C function is not valid UTF-8
    * `Unknown`, on any unexpected error

    # Device Support

    Supports all devices with an infoROM.

    Fermi and higher parts have non-volatile on-board memory for persisting device info,
    such as aggregate ECC counts. The version of the data structures in this memory may
    change from time to time.
    */
    // Checked against local
    // Tested on machines other than my own
    #[doc(alias = "nvmlDeviceGetInforomVersion")]
    pub fn info_rom_version(&self, object: InfoRom) -> Result<String, NvmlError> {
        let sym = nvml_sym(self.nvml.lib.nvmlDeviceGetInforomVersion.as_ref())?;

        unsafe {
            let mut version_vec = vec![0; NVML_DEVICE_INFOROM_VERSION_BUFFER_SIZE as usize];

            nvml_try(sym(
                self.device,
                object.as_c(),
                version_vec.as_mut_ptr(),
                NVML_DEVICE_INFOROM_VERSION_BUFFER_SIZE,
            ))?;

            let version_raw = CStr::from_ptr(version_vec.as_ptr());
            Ok(version_raw.to_str()?.into())
        }
    }

    /**
    Gets the maximum clock speeds for this `Device`.

    # Errors

    * `Uninitialized`, if the library has not been successfully initialized
    * `InvalidArg`, if this `Device` is invalid
    * `NotSupported`, if this `Device` cannot report the specified `Clock`
    * `GpuLost`, if this `Device` has fallen off the bus or is otherwise inaccessible
    * `Unknown`, on any unexpected error

    # Device Support

    Supports Fermi and newer fully supported devices.

    Note: On GPUs from the Fermi family, current P0 (Performance state 0?) clocks
    (reported by `.clock_info()`) can differ from max clocks by a few MHz.
    */
    // Checked against local
    // Tested
    #[doc(alias = "nvmlDeviceGetMaxClockInfo")]
    pub fn max_clock_info(&self, clock_type: Clock) -> Result<u32, NvmlError> {
        let sym = nvml_sym(self.nvml.lib.nvmlDeviceGetMaxClockInfo.as_ref())?;

        unsafe {
            let mut clock: c_uint = mem::zeroed();

            nvml_try(sym(self.device, clock_type.as_c(), &mut clock))?;

            Ok(clock)
        }
    }

    /**
    Gets the max PCIe link generation possible with this `Device` and system.

    For a gen 2 PCIe device attached to a gen 1 PCIe bus, the max link generation
    this function will report is generation 1.

    # Errors

    * `Uninitialized`, if the library has not been successfully initialized
    * `InvalidArg`, if this `Device` is invalid
    * `NotSupported`, if PCIe link information is not available
    * `GpuLost`, if this `Device` has fallen off the bus or is otherwise inaccessible
    * `Unknown`, on any unexpected error

    # Device Support

    Supports Fermi and newer fully supported devices.
    */
    // Checked against local
    // Tested
    #[doc(alias = "nvmlDeviceGetMaxPcieLinkGeneration")]
    pub fn max_pcie_link_gen(&self) -> Result<u32, NvmlError> {
        let sym = nvml_sym(self.nvml.lib.nvmlDeviceGetMaxPcieLinkGeneration.as_ref())?;

        unsafe {
            let mut max_gen: c_uint = mem::zeroed();

            nvml_try(sym(self.device, &mut max_gen))?;

            Ok(max_gen)
        }
    }

    /**
    Gets the maximum PCIe link width possible with this `Device` and system.

    For a device with a 16x PCie bus width attached to an 8x PCIe system bus,
    this method will report a max link width of 8.

    # Errors

    * `Uninitialized`, if the library has not been successfully initialized
    * `InvalidArg`, if this `Device` is invalid
    * `NotSupported`, if PCIe link information is not available
    * `GpuLost`, if this `Device` has fallen off the bus or is otherwise inaccessible
    * `Unknown`, on any unexpected error

    # Device Support

    Supports Fermi and newer fully supported devices.
    */
    // Checked against local
    // Tested
    #[doc(alias = "nvmlDeviceGetMaxPcieLinkWidth")]
    pub fn max_pcie_link_width(&self) -> Result<u32, NvmlError> {
        let sym = nvml_sym(self.nvml.lib.nvmlDeviceGetMaxPcieLinkWidth.as_ref())?;

        unsafe {
            let mut max_width: c_uint = mem::zeroed();
            nvml_try(sym(self.device, &mut max_width))?;

            Ok(max_width)
        }
    }

    /**
    Gets the requested memory error counter for this `Device`.

    Only applicable to devices with ECC. Requires ECC mode to be enabled.

    # Errors

    * `Uninitialized`, if the library has not been successfully initialized
    * `InvalidArg`, if `error_type`, `counter_type`, or `location` is invalid (shouldn't occur?)
    * `NotSupported`, if this `Device` does not support ECC error reporting for the specified
    * memory
    * `GpuLost`, if this `Device` has fallen off the bus or is otherwise inaccessible
    * `Unknown`, on any unexpected error

    # Device Support

    Supports Fermi and newer fully supported devices. Requires `InfoRom::ECC` version
    2.0 or higher to report aggregate location-based memory error counts. Requires
    `InfoRom::ECC version 1.0 or higher to report all other memory error counts.
    */
    // Checked against local
    // Tested on machines other than my own
    #[doc(alias = "nvmlDeviceGetMemoryErrorCounter")]
    pub fn memory_error_counter(
        &self,
        error_type: MemoryError,
        counter_type: EccCounter,
        location: MemoryLocation,
    ) -> Result<u64, NvmlError> {
        let sym = nvml_sym(self.nvml.lib.nvmlDeviceGetMemoryErrorCounter.as_ref())?;

        unsafe {
            let mut count: c_ulonglong = mem::zeroed();

            nvml_try(sym(
                self.device,
                error_type.as_c(),
                counter_type.as_c(),
                location.as_c(),
                &mut count,
            ))?;

            Ok(count)
        }
    }

    /**
    Gets the amount of used, free and total memory available on this `Device`, in bytes.

    Note that enabling ECC reduces the amount of total available memory due to the
    extra required parity bits.

    Also note that on Windows, most device memory is allocated and managed on startup
    by Windows.

    Under Linux and Windows TCC (no physical display connected), the reported amount
    of used memory is equal to the sum of memory allocated by all active channels on
    this `Device`.

    # Errors

    * `Uninitialized`, if the library has not been successfully initialized
    * `InvalidArg`, if this `Device` is invalid
    * `GpuLost`, if this `Device` has fallen off the bus or is otherwise inaccessible
    * `Unknown`, on any unexpected error
    */
    // Checked against local
    // Tested
    #[doc(alias = "nvmlDeviceGetMemoryInfo")]
    pub fn memory_info(&self) -> Result<MemoryInfo, NvmlError> {
        let sym = nvml_sym(self.nvml.lib.nvmlDeviceGetMemoryInfo_v2.as_ref())?;

        unsafe {
            let mut info: nvmlMemory_v2_t = mem::zeroed();

            // Implements NVML_STRUCT_VERSION(Memory, 2), as detailed in nvml.h (https://github.com/NVIDIA/nvidia-settings/issues/78)
            info.version = (std::mem::size_of::<nvmlMemory_v2_t>() | (2_usize << 24_usize)) as u32;
            nvml_try(sym(self.device, &mut info))?;

            Ok(info.into())
        }
    }

    /**
    Gets the minor number for this `Device`.

    The minor number is such that the NVIDIA device node file for each GPU will
    have the form `/dev/nvidia[minor number]`.

    # Errors

    * `Uninitialized`, if the library has not been successfully initialized
    * `InvalidArg`, if this `Device` is invalid
    * `NotSupported`, if this query is not supported by this `Device`
    * `GpuLost`, if this `Device` has fallen off the bus or is otherwise inaccessible
    * `Unknown`, on any unexpected error

    # Platform Support

    Only supports Linux.
    */
    // Checked against local
    // Tested
    #[cfg(target_os = "linux")]
    #[doc(alias = "nvmlDeviceGetMinorNumber")]
    pub fn minor_number(&self) -> Result<u32, NvmlError> {
        let sym = nvml_sym(self.nvml.lib.nvmlDeviceGetMinorNumber.as_ref())?;

        unsafe {
            let mut number: c_uint = mem::zeroed();
            nvml_try(sym(self.device, &mut number))?;

            Ok(number)
        }
    }

    /**
    Identifies whether or not this `Device` is on a multi-GPU board.

    # Errors

    * `Uninitialized`, if the library has not been successfully initialized
    * `InvalidArg`, if this `Device` is invalid
    * `NotSupported`, if this `Device` does not support this feature
    * `GpuLost`, if this `Device` has fallen off the bus or is otherwise inaccessible
    * `Unknown`, on any unexpected error

    # Device Support

    Supports Fermi or newer fully supported devices.
    */
    // Checked against local
    // Tested
    #[doc(alias = "nvmlDeviceGetMultiGpuBoard")]
    pub fn is_multi_gpu_board(&self) -> Result<bool, NvmlError> {
        let sym = nvml_sym(self.nvml.lib.nvmlDeviceGetMultiGpuBoard.as_ref())?;

        unsafe {
            let mut int_bool: c_uint = mem::zeroed();
            nvml_try(sym(self.device, &mut int_bool))?;

            match int_bool {
                0 => Ok(false),
                _ => Ok(true),
            }
        }
    }

    /**
    Checks if the `Device`supports multi partitioned GPU feature and if enabled.
    Not to confuse with `is_multi_gpu_board`, MIG is a single GPU
    being able to be split into isolated instances, a sort of "NUMA" for GPU.
    If the `Device` supports MIG, we can have its current mode (enabled/disabled)
    and, if set, its pending mode for the next system reboot.
    # Errors

    * `Uninitialized`, if the library has not been successfully initialized
    * `InvalidArg`, if this `Device` is invalid
    * `NotSupported`, if this `Device` does not support this feature
    * `GpuLost`, if this `Device` has fallen off the bus or is otherwise inaccessible
    * `Unknown`, on any unexpected error
    */
    #[doc(alias = "nvmlDeviceGetMigMode")]
    pub fn mig_mode(&self) -> Result<MigMode, NvmlError> {
        let sym = nvml_sym(self.nvml.lib.nvmlDeviceGetMigMode.as_ref())?;

        unsafe {
            let mut mode: MigMode = mem::zeroed();
            nvml_try(sym(self.device, &mut mode.current, &mut mode.pending))?;

            Ok(mode)
        }
    }

    /**
    The name of this `Device`, e.g. "Tesla C2070".

    The name is an alphanumeric string that denotes a particular product.

    # Errors

    * `Uninitialized`, if the library has not been successfully initialized
    * `InvalidArg`, if this `Device` is invalid
    * `GpuLost`, if this `Device` has fallen off the bus or is otherwise inaccessible
    * `Utf8Error`, if the string obtained from the C function is not valid Utf8
    * `Unknown`, on any unexpected error
    */
    // Checked against local
    // Tested
    #[doc(alias = "nvmlDeviceGetName")]
    pub fn name(&self) -> Result<String, NvmlError> {
        let sym = nvml_sym(self.nvml.lib.nvmlDeviceGetName.as_ref())?;

        unsafe {
            let mut name_vec = vec![0; NVML_DEVICE_NAME_V2_BUFFER_SIZE as usize];

            nvml_try(sym(
                self.device,
                name_vec.as_mut_ptr(),
                NVML_DEVICE_NAME_V2_BUFFER_SIZE,
            ))?;

            let name_raw = CStr::from_ptr(name_vec.as_ptr());
            Ok(name_raw.to_str()?.into())
        }
    }

    /**
    Gets the PCI attributes of this `Device`.

    See `PciInfo` for details about the returned attributes.

    # Errors

    * `Uninitialized`, if the library has not been successfully initialized
    * `InvalidArg`, if this `Device` is invalid
    * `GpuLost`, if the GPU has fallen off the bus or is otherwise inaccessible
    * `Utf8Error`, if a string obtained from the C function is not valid Utf8
    * `Unknown`, on any unexpected error
    */
    // Checked against local
    // Tested
    #[doc(alias = "nvmlDeviceGetPciInfo_v3")]
    pub fn pci_info(&self) -> Result<PciInfo, NvmlError> {
        let sym = nvml_sym(self.nvml.lib.nvmlDeviceGetPciInfo_v3.as_ref())?;

        unsafe {
            let mut pci_info: nvmlPciInfo_t = mem::zeroed();
            nvml_try(sym(self.device, &mut pci_info))?;

            PciInfo::try_from(pci_info, true)
        }
    }

    /**
    Gets the PCIe replay counter.

    # Errors

    * `Uninitialized`, if the library has not been successfully initialized
    * `InvalidArg`, if this `Device` is invalid
    * `NotSupported`, if this `Device` does not support this feature
    * `GpuLost`, if this `Device` has fallen off the bus or is otherwise inaccessible
    * `Unknown`, on any unexpected error

    # Device Support

    Supports Kepler or newer fully supported devices.
    */
    // Checked against local
    // Tested
    #[doc(alias = "nvmlDeviceGetPcieReplayCounter")]
    pub fn pcie_replay_counter(&self) -> Result<u32, NvmlError> {
        let sym = nvml_sym(self.nvml.lib.nvmlDeviceGetPcieReplayCounter.as_ref())?;

        unsafe {
            let mut value: c_uint = mem::zeroed();
            nvml_try(sym(self.device, &mut value))?;

            Ok(value)
        }
    }

    /**
    Gets PCIe utilization information in KB/s.

    The function called within this method is querying a byte counter over a 20ms
    interval and thus is the PCIE throughput over that interval.

    # Errors

    * `Uninitialized`, if the library has not been successfully initialized
    * `InvalidArg`, if this `Device` is invalid or `counter` is invalid (shouldn't occur?)
    * `NotSupported`, if this `Device` does not support this feature
    * `GpuLost`, if this `Device` has fallen off the bus or is otherwise inaccessible
    * `Unknown`, on any unexpected error

    # Device Support

    Supports Maxwell and newer fully supported devices.

    # Environment Support

    This method is not supported on virtual machines running vGPUs.
    */
    // Checked against local
    // Tested
    #[doc(alias = "nvmlDeviceGetPcieThroughput")]
    pub fn pcie_throughput(&self, counter: PcieUtilCounter) -> Result<u32, NvmlError> {
        let sym = nvml_sym(self.nvml.lib.nvmlDeviceGetPcieThroughput.as_ref())?;

        unsafe {
            let mut throughput: c_uint = mem::zeroed();

            nvml_try(sym(self.device, counter.as_c(), &mut throughput))?;

            Ok(throughput)
        }
    }

    /**
    Gets the current performance state for this `Device`. 0 == max, 15 == min.

    # Errors

    * `Uninitialized`, if the library has not been successfully initialized
    * `InvalidArg`, if this `Device` is invalid
    * `NotSupported`, if this `Device` does not support this feature
    * `GpuLost`, if this `Device` has fallen off the bus or is otherwise inaccessible
    * `UnexpectedVariant`, for which you can read the docs for
    * `Unknown`, on any unexpected error

    # Device Support

    Supports Fermi or newer fully supported devices.
    */
    // Checked against local
    // Tested
    #[doc(alias = "nvmlDeviceGetPerformanceState")]
    pub fn performance_state(&self) -> Result<PerformanceState, NvmlError> {
        let sym = nvml_sym(self.nvml.lib.nvmlDeviceGetPerformanceState.as_ref())?;

        unsafe {
            let mut state: nvmlPstates_t = mem::zeroed();
            nvml_try(sym(self.device, &mut state))?;

            PerformanceState::try_from(state)
        }
    }

    /**
    Gets whether or not persistent mode is enabled for this `Device`.

    When driver persistence mode is enabled the driver software is not torn down
    when the last client disconnects. This feature is disabled by default.

    # Errors

    * `Uninitialized`, if the library has not been successfully initialized
    * `InvalidArg`, if this `Device` is invalid
    * `NotSupported`, if this `Device` does not support this feature
    * `GpuLost`, if this `Device` has fallen off the bus or is otherwise inaccessible
    * `UnexpectedVariant`, for which you can read the docs for
    * `Unknown`, on any unexpected error

    # Platform Support

    Only supports Linux.
    */
    // Checked against local
    // Tested
    #[cfg(target_os = "linux")]
    #[doc(alias = "nvmlDeviceGetPersistenceMode")]
    pub fn is_in_persistent_mode(&self) -> Result<bool, NvmlError> {
        let sym = nvml_sym(self.nvml.lib.nvmlDeviceGetPersistenceMode.as_ref())?;

        unsafe {
            let mut state: nvmlEnableState_t = mem::zeroed();
            nvml_try(sym(self.device, &mut state))?;

            bool_from_state(state)
        }
    }

    /**
    Gets the default power management limit for this `Device`, in milliwatts.

    This is the limit that this `Device` boots with.

    # Errors

    * `Uninitialized`, if the library has not been successfully initialized
    * `InvalidArg`, if this `Device` is invalid
    * `NotSupported`, if this `Device` does not support this feature
    * `GpuLost`, if this `Device` has fallen off the bus or is otherwise inaccessible
    * `Unknown`, on any unexpected error

    # Device Support

    Supports Kepler or newer fully supported devices.
    */
    // Checked against local
    // Tested
    #[doc(alias = "nvmlDeviceGetPowerManagementDefaultLimit")]
    pub fn power_management_limit_default(&self) -> Result<u32, NvmlError> {
        let sym = nvml_sym(
            self.nvml
                .lib
                .nvmlDeviceGetPowerManagementDefaultLimit
                .as_ref(),
        )?;

        unsafe {
            let mut limit: c_uint = mem::zeroed();
            nvml_try(sym(self.device, &mut limit))?;

            Ok(limit)
        }
    }

    /**
    Gets the power management limit associated with this `Device`.

    The power limit defines the upper boundary for the card's power draw. If the card's
    total power draw reaches this limit, the power management algorithm kicks in.

    # Errors

    * `Uninitialized`, if the library has not been successfully initialized
    * `InvalidArg`, if this `Device` is invalid
    * `NotSupported`, if this `Device` does not support this feature
    * `GpuLost`, if this `Device` has fallen off the bus or is otherwise inaccessible
    * `Unknown`, on any unexpected error

    # Device Support

    Supports Fermi or newer fully supported devices.

    This reading is only supported if power management mode is supported. See
    `.is_power_management_algo_active()`. Yes, it's deprecated, but that's what
    NVIDIA's docs said to see.
    */
    // Checked against local
    // Tested
    #[doc(alias = "nvmlDeviceGetPowerManagementLimit")]
    pub fn power_management_limit(&self) -> Result<u32, NvmlError> {
        let sym = nvml_sym(self.nvml.lib.nvmlDeviceGetPowerManagementLimit.as_ref())?;

        unsafe {
            let mut limit: c_uint = mem::zeroed();
            nvml_try(sym(self.device, &mut limit))?;

            Ok(limit)
        }
    }

    /**
    Gets information about possible power management limit values for this `Device`, in milliwatts.

    # Errors

    * `Uninitialized`, if the library has not been successfully initialized
    * `InvalidArg`, if this `Device` is invalid
    * `NotSupported`, if this `Device` does not support this feature
    * `GpuLost`, if this `Device` has fallen off the bus or is otherwise inaccessible
    * `Unknown`, on any unexpected error

    # Device Support

    Supports Kepler or newer fully supported devices.
    */
    // Checked against local
    // Tested
    #[doc(alias = "nvmlDeviceGetPowerManagementLimitConstraints")]
    pub fn power_management_limit_constraints(
        &self,
    ) -> Result<PowerManagementConstraints, NvmlError> {
        let sym = nvml_sym(
            self.nvml
                .lib
                .nvmlDeviceGetPowerManagementLimitConstraints
                .as_ref(),
        )?;

        unsafe {
            let mut min_limit: c_uint = mem::zeroed();
            let mut max_limit: c_uint = mem::zeroed();

            nvml_try(sym(self.device, &mut min_limit, &mut max_limit))?;

            Ok(PowerManagementConstraints {
                min_limit,
                max_limit,
            })
        }
    }

    /// Not documenting this because it's deprecated. Read NVIDIA's docs if you
    /// must use it.
    // Tested
    #[deprecated(note = "NVIDIA states that \"this API has been deprecated.\"")]
    #[doc(alias = "nvmlDeviceGetPowerManagementMode")]
    pub fn is_power_management_algo_active(&self) -> Result<bool, NvmlError> {
        let sym = nvml_sym(self.nvml.lib.nvmlDeviceGetPowerManagementMode.as_ref())?;

        unsafe {
            let mut state: nvmlEnableState_t = mem::zeroed();
            nvml_try(sym(self.device, &mut state))?;

            bool_from_state(state)
        }
    }

    /// Not documenting this because it's deprecated. Read NVIDIA's docs if you
    /// must use it.
    // Tested
    #[deprecated(note = "use `.performance_state()`.")]
    #[doc(alias = "nvmlDeviceGetPowerState")]
    pub fn power_state(&self) -> Result<PerformanceState, NvmlError> {
        let sym = nvml_sym(self.nvml.lib.nvmlDeviceGetPowerState.as_ref())?;

        unsafe {
            let mut state: nvmlPstates_t = mem::zeroed();
            nvml_try(sym(self.device, &mut state))?;

            PerformanceState::try_from(state)
        }
    }

    /**
    Gets the power usage for this GPU and its associated circuitry (memory) in milliwatts.

    # Errors

    * `Uninitialized`, if the library has not been successfully initialized
    * `InvalidArg`, if this `Device` is invalid
    * `NotSupported`, if this `Device` does not support power readings
    * `GpuLost`, if this `Device` has fallen off the bus or is otherwise inaccessible
    * `Unknown`, on any unexpected error

    # Device Support

    Supports Fermi and newer fully supported devices.

    This reading is accurate to within +/- 5% of current power draw on Fermi and Kepler GPUs.
    It is only supported if power management mode is supported. See `.is_power_management_algo_active()`.
    Yes, that is deprecated, but that's what NVIDIA's docs say to see.
    */
    // Checked against local
    // Tested
    #[doc(alias = "nvmlDeviceGetPowerUsage")]
    pub fn power_usage(&self) -> Result<u32, NvmlError> {
        let sym = nvml_sym(self.nvml.lib.nvmlDeviceGetPowerUsage.as_ref())?;

        unsafe {
            let mut usage: c_uint = mem::zeroed();
            nvml_try(sym(self.device, &mut usage))?;

            Ok(usage)
        }
    }

    /**
    Gets this device's total energy consumption in millijoules (mJ) since the last
    driver reload.

    # Errors

    * `Uninitialized`, if the library has not been successfully initialized
    * `InvalidArg`, if this `Device` is invalid
    * `NotSupported`, if this `Device` does not support energy readings
    * `GpuLost`, if this `Device` has fallen off the bus or is otherwise inaccessible
    * `Unknown`, on any unexpected error

    # Device Support

    Supports Volta and newer fully supported devices.
    */
    #[doc(alias = "nvmlDeviceGetTotalEnergyConsumption")]
    pub fn total_energy_consumption(&self) -> Result<u64, NvmlError> {
        let sym = nvml_sym(self.nvml.lib.nvmlDeviceGetTotalEnergyConsumption.as_ref())?;

        unsafe {
            let mut total: c_ulonglong = mem::zeroed();
            nvml_try(sym(self.device, &mut total))?;

            Ok(total)
        }
    }

    /**
    Gets the list of retired pages filtered by `cause`, including pages pending retirement.

    **I cannot verify that this method will work because the call within is not supported
    on my dev machine**. Please **verify for yourself** that it works before you use it.
    If you are able to test it on your machine, please let me know if it works; if it
    doesn't, I would love a PR.

    # Errors

    * `Uninitialized`, if the library has not been successfully initialized
    * `InvalidArg`, if this `Device` is invalid
    * `NotSupported`, if this `Device` doesn't support this feature
    * `GpuLost`, if this `Device` has fallen off the bus or is otherwise inaccessible
    * `Unknown`, on any unexpected error

    # Device Support

    Supports Kepler and newer fully supported devices.
    */
    // Checked against local
    // Tested on machines other than my own
    #[doc(alias = "nvmlDeviceGetRetiredPages_v2")]
    pub fn retired_pages(&self, cause: RetirementCause) -> Result<Vec<RetiredPage>, NvmlError> {
        let sym = nvml_sym(self.nvml.lib.nvmlDeviceGetRetiredPages_v2.as_ref())?;

        unsafe {
            let mut count = match self.retired_pages_count(&cause)? {
                0 => return Ok(vec![]),
                value => value,
            };
            let mut addresses: Vec<c_ulonglong> = vec![mem::zeroed(); count as usize];
            let mut timestamps: Vec<c_ulonglong> = vec![mem::zeroed(); count as usize];

            nvml_try(sym(
                self.device,
                cause.as_c(),
                &mut count,
                addresses.as_mut_ptr(),
                timestamps.as_mut_ptr(),
            ))?;

            Ok(addresses
                .into_iter()
                .zip(timestamps)
                .map(|(address, timestamp)| RetiredPage { address, timestamp })
                .collect())
        }
    }

    // Helper for the above function. Returns # of samples that can be queried.
    fn retired_pages_count(&self, cause: &RetirementCause) -> Result<c_uint, NvmlError> {
        let sym = nvml_sym(self.nvml.lib.nvmlDeviceGetRetiredPages.as_ref())?;

        unsafe {
            let mut count: c_uint = 0;

            nvml_try(sym(
                self.device,
                cause.as_c(),
                &mut count,
                // All NVIDIA says is that this
                // can't be null.
                &mut mem::zeroed(),
            ))?;

            Ok(count)
        }
    }

    /**
    Gets whether there are pages pending retirement (they need a reboot to fully retire).

    # Errors

    * `Uninitialized`, if the library has not been successfully initialized
    * `InvalidArg`, if this `Device` is invalid
    * `NotSupported`, if this `Device` doesn't support this feature
    * `GpuLost`, if this `Device` has fallen off the bus or is otherwise inaccessible
    * `UnexpectedVariant`, for which you can read the docs for
    * `Unknown`, on any unexpected error

    # Device Support

    Supports Kepler and newer fully supported devices.
    */
    // Checked against local
    // Tested on machines other than my own
    #[doc(alias = "nvmlDeviceGetRetiredPagesPendingStatus")]
    pub fn are_pages_pending_retired(&self) -> Result<bool, NvmlError> {
        let sym = nvml_sym(
            self.nvml
                .lib
                .nvmlDeviceGetRetiredPagesPendingStatus
                .as_ref(),
        )?;

        unsafe {
            let mut state: nvmlEnableState_t = mem::zeroed();

            nvml_try(sym(self.device, &mut state))?;

            bool_from_state(state)
        }
    }

    /**
    Gets recent samples for this `Device`.

    `last_seen_timestamp` represents the CPU timestamp in μs. Passing in `None`
    will fetch all samples maintained in the underlying buffer; you can
    alternatively pass in a timestamp retrieved from the date of the previous
    query in order to obtain more recent samples.

    The advantage of using this method for samples in contrast to polling via
    existing methods is to get higher frequency data at a lower polling cost.

    # Errors

    * `Uninitialized`, if the library has not been successfully initialized
    * `InvalidArg`, if this `Device` is invalid
    * `NotSupported`, if this query is not supported by this `Device`
    * `GpuLost`, if this `Device` has fallen off the bus or is otherwise inaccessible
    * `NotFound`, if sample entries are not found
    * `UnexpectedVariant`, check that error's docs for more info
    * `Unknown`, on any unexpected error

    # Device Support

    Supports Kepler and newer fully supported devices.

    # Examples

    ```
    # use nvml_wrapper::Nvml;
    # use nvml_wrapper::error::*;
    # fn main() -> Result<(), NvmlError> {
    # match test() {
    # Err(NvmlError::NotFound) => Ok(()),
    # other => other,
    # }
    # }
    # fn test() -> Result<(), NvmlError> {
    # let nvml = Nvml::init()?;
    # let device = nvml.device_by_index(0)?;
    use nvml_wrapper::enum_wrappers::device::Sampling;

    // Passing `None` indicates that we want all `Power` samples in the sample buffer
    let power_samples = device.samples(Sampling::Power, None)?;

    // Take the first sample from the vector, if it exists...
    if let Some(sample) = power_samples.get(0) {
        // ...and now we can get all `ProcessorClock` samples that exist with a later
        // timestamp than the `Power` sample.
        let newer_clock_samples = device.samples(Sampling::ProcessorClock, sample.timestamp)?;
    }
    # Ok(())
    # }
    ```
    */
    // Checked against local
    // Tested
    #[doc(alias = "nvmlDeviceGetSamples")]
    pub fn samples<T>(
        &self,
        sample_type: Sampling,
        last_seen_timestamp: T,
    ) -> Result<Vec<Sample>, NvmlError>
    where
        T: Into<Option<u64>>,
    {
        let timestamp = last_seen_timestamp.into().unwrap_or(0);
        let sym = nvml_sym(self.nvml.lib.nvmlDeviceGetSamples.as_ref())?;

        unsafe {
            let mut val_type: nvmlValueType_t = mem::zeroed();
            let mut count = match self.samples_count(&sample_type, timestamp)? {
                0 => return Ok(vec![]),
                value => value,
            };
            let mut samples: Vec<nvmlSample_t> = vec![mem::zeroed(); count as usize];

            nvml_try(sym(
                self.device,
                sample_type.as_c(),
                timestamp,
                &mut val_type,
                &mut count,
                samples.as_mut_ptr(),
            ))?;

            let val_type_rust = SampleValueType::try_from(val_type)?;
            Ok(samples
                .into_iter()
                .map(|s| Sample::from_tag_and_struct(&val_type_rust, s))
                .collect())
        }
    }

    // Helper for the above function. Returns # of samples that can be queried.
    fn samples_count(&self, sample_type: &Sampling, timestamp: u64) -> Result<c_uint, NvmlError> {
        let sym = nvml_sym(self.nvml.lib.nvmlDeviceGetSamples.as_ref())?;

        unsafe {
            let mut val_type: nvmlValueType_t = mem::zeroed();
            let mut count: c_uint = mem::zeroed();

            nvml_try(sym(
                self.device,
                sample_type.as_c(),
                timestamp,
                &mut val_type,
                &mut count,
                // Indicates that we want the count
                ptr::null_mut(),
            ))?;

            Ok(count)
        }
    }

    /**
    Get values for the given slice of `FieldId`s.

    NVIDIA's docs say that if any of the `FieldId`s are populated by the same driver
    call, the samples for those IDs will be populated by a single call instead of
    a call per ID. It would appear, then, that this is essentially a "batch-request"
    API path for better performance.

    There are too many field ID constants defined in the header to reasonably
    wrap them with an enum in this crate. Instead, I've re-exported the defined
    ID constants at `nvml_wrapper::sys_exports::field_id::*`; stick those
    constants in `FieldId`s for use with this function.

    # Errors

    ## Outer `Result`

    * `InvalidArg`, if `id_slice` has a length of zero

    ## Inner `Result`

    * `UnexpectedVariant`, check that error's docs for more info

    # Device Support

    Device support varies per `FieldId` that you pass in.
    */
    // TODO: Example
    #[doc(alias = "nvmlDeviceGetFieldValues")]
    pub fn field_values_for(
        &self,
        id_slice: &[FieldId],
    ) -> Result<Vec<Result<FieldValueSample, NvmlError>>, NvmlError> {
        let sym = nvml_sym(self.nvml.lib.nvmlDeviceGetFieldValues.as_ref())?;

        unsafe {
            let values_count = id_slice.len();
            let mut field_values: Vec<nvmlFieldValue_t> = Vec::with_capacity(values_count);

            for id in id_slice.iter() {
                let mut raw: nvmlFieldValue_t = mem::zeroed();
                raw.fieldId = id.0;

                field_values.push(raw);
            }

            nvml_try(sym(
                self.device,
                values_count as i32,
                field_values.as_mut_ptr(),
            ))?;

            Ok(field_values
                .into_iter()
                .map(FieldValueSample::try_from)
                .collect())
        }
    }

    /**
    Gets the globally unique board serial number associated with this `Device`'s board
    as an alphanumeric string.

    This serial number matches the serial number tag that is physically attached to the board.

    # Errors

    * `Uninitialized`, if the library has not been successfully initialized
    * `InvalidArg`, if this `Device` is invalid
    * `NotSupported`, if this `Device` doesn't support this feature
    * `GpuLost`, if this `Device` has fallen off the bus or is otherwise inaccessible
    * `Utf8Error`, if the string obtained from the C function is not valid Utf8
    * `Unknown`, on any unexpected error

    # Device Support

    Supports all products with an infoROM.
    */
    // Checked against local
    // Tested on machines other than my own
    #[doc(alias = "nvmlDeviceGetSerial")]
    pub fn serial(&self) -> Result<String, NvmlError> {
        let sym = nvml_sym(self.nvml.lib.nvmlDeviceGetSerial.as_ref())?;

        unsafe {
            let mut serial_vec = vec![0; NVML_DEVICE_SERIAL_BUFFER_SIZE as usize];

            nvml_try(sym(
                self.device,
                serial_vec.as_mut_ptr(),
                NVML_DEVICE_SERIAL_BUFFER_SIZE,
            ))?;

            let serial_raw = CStr::from_ptr(serial_vec.as_ptr());
            Ok(serial_raw.to_str()?.into())
        }
    }

    /**
    Gets the board part number for this `Device`.

    The board part number is programmed into the board's infoROM.

    # Errors

    * `Uninitialized`, if the library has not been successfully initialized
    * `NotSupported`, if the necessary VBIOS fields have not been filled
    * `GpuLost`, if the target GPU has fellen off the bus or is otherwise inaccessible
    * `Utf8Error`, if the string obtained from the C function is not valid Utf8
    * `Unknown`, on any unexpected error
    */
    // Checked against local
    // Tested on machines other than my own
    #[doc(alias = "nvmlDeviceGetBoardPartNumber")]
    pub fn board_part_number(&self) -> Result<String, NvmlError> {
        let sym = nvml_sym(self.nvml.lib.nvmlDeviceGetBoardPartNumber.as_ref())?;

        unsafe {
            let mut part_num_vec = vec![0; NVML_DEVICE_PART_NUMBER_BUFFER_SIZE as usize];

            nvml_try(sym(
                self.device,
                part_num_vec.as_mut_ptr(),
                NVML_DEVICE_PART_NUMBER_BUFFER_SIZE,
            ))?;

            let part_num_raw = CStr::from_ptr(part_num_vec.as_ptr());
            Ok(part_num_raw.to_str()?.into())
        }
    }

    /**
    Gets current throttling reasons.

    Note that multiple reasons can be affecting clocks at once.

    The returned bitmask is created via the `ThrottleReasons::from_bits_truncate`
    method, meaning that any bits that don't correspond to flags present in this
    version of the wrapper will be dropped.

    # Errors

    * `Uninitialized`, if the library has not been successfully initialized
    * `NotSupported`, if this `Device` does not support this feature
    * `GpuLost`, if this `Device` has fallen off the bus or is otherwise inaccessible
    * `Unknown`, on any unexpected error

    # Device Support

    Supports all _fully supported_ devices.
    */
    // Checked against local.
    // Tested
    #[doc(alias = "nvmlDeviceGetCurrentClocksThrottleReasons")]
    pub fn current_throttle_reasons(&self) -> Result<ThrottleReasons, NvmlError> {
        Ok(ThrottleReasons::from_bits_truncate(
            self.current_throttle_reasons_raw()?,
        ))
    }

    /**
    Gets current throttling reasons, erroring if any bits correspond to
    non-present flags.

    Note that multiple reasons can be affecting clocks at once.

    # Errors

    * `Uninitialized`, if the library has not been successfully initialized
    * `IncorrectBits`, if NVML returns any bits that do not correspond to flags in
    * `ThrottleReasons`
    * `NotSupported`, if this `Device` does not support this feature
    * `GpuLost`, if this `Device` has fallen off the bus or is otherwise inaccessible
    * `Unknown`, on any unexpected error

    # Device Support

    Supports all _fully supported_ devices.
    */
    // Checked against local.
    // Tested
    pub fn current_throttle_reasons_strict(&self) -> Result<ThrottleReasons, NvmlError> {
        let reasons = self.current_throttle_reasons_raw()?;

        ThrottleReasons::from_bits(reasons).ok_or(NvmlError::IncorrectBits(Bits::U64(reasons)))
    }

    // Helper for the above methods.
    fn current_throttle_reasons_raw(&self) -> Result<c_ulonglong, NvmlError> {
        let sym = nvml_sym(
            self.nvml
                .lib
                .nvmlDeviceGetCurrentClocksThrottleReasons
                .as_ref(),
        )?;

        unsafe {
            let mut reasons: c_ulonglong = mem::zeroed();

            nvml_try(sym(self.device, &mut reasons))?;

            Ok(reasons)
        }
    }

    /**
    Gets a bitmask of the supported throttle reasons.

    These reasons can be returned by `.current_throttle_reasons()`.

    The returned bitmask is created via the `ThrottleReasons::from_bits_truncate`
    method, meaning that any bits that don't correspond to flags present in this
    version of the wrapper will be dropped.

    # Errors

    * `Uninitialized`, if the library has not been successfully initialized
    * `GpuLost`, if this `Device` has fallen off the bus or is otherwise inaccessible
    * `Unknown`, on any unexpected error

    # Device Support

    Supports all _fully supported_ devices.

    # Environment Support

    This method is not supported on virtual machines running vGPUs.
    */
    // Checked against local
    // Tested
    #[doc(alias = "nvmlDeviceGetSupportedClocksThrottleReasons")]
    pub fn supported_throttle_reasons(&self) -> Result<ThrottleReasons, NvmlError> {
        Ok(ThrottleReasons::from_bits_truncate(
            self.supported_throttle_reasons_raw()?,
        ))
    }

    /**
    Gets a bitmask of the supported throttle reasons, erroring if any bits
    correspond to non-present flags.

    These reasons can be returned by `.current_throttle_reasons()`.

    # Errors

    * `Uninitialized`, if the library has not been successfully initialized
    * `IncorrectBits`, if NVML returns any bits that do not correspond to flags in
    `ThrottleReasons`
    * `GpuLost`, if this `Device` has fallen off the bus or is otherwise inaccessible
    * `Unknown`, on any unexpected error

    # Device Support

    Supports all _fully supported_ devices.

    # Environment Support

    This method is not supported on virtual machines running vGPUs.
    */
    // Checked against local
    // Tested
    pub fn supported_throttle_reasons_strict(&self) -> Result<ThrottleReasons, NvmlError> {
        let reasons = self.supported_throttle_reasons_raw()?;

        ThrottleReasons::from_bits(reasons).ok_or(NvmlError::IncorrectBits(Bits::U64(reasons)))
    }

    // Helper for the above methods.
    fn supported_throttle_reasons_raw(&self) -> Result<c_ulonglong, NvmlError> {
        let sym = nvml_sym(
            self.nvml
                .lib
                .nvmlDeviceGetSupportedClocksThrottleReasons
                .as_ref(),
        )?;
        unsafe {
            let mut reasons: c_ulonglong = mem::zeroed();

            nvml_try(sym(self.device, &mut reasons))?;

            Ok(reasons)
        }
    }

    /**
    Gets a `Vec` of possible graphics clocks that can be used as an arg for
    `set_applications_clocks()`.

    # Errors

    * `Uninitialized`, if the library has not been successfully initialized
    * `NotFound`, if the specified `for_mem_clock` is not a supported frequency
    * `InvalidArg`, if this `Device` is invalid
    * `NotSupported`, if this `Device` doesn't support this feature
    * `GpuLost`, if this `Device` has fallen off the bus or is otherwise inaccessible
    * `Unknown`, on any unexpected error

    # Device Support

    Supports Kepler and newer fully supported devices.
    */
    // Checked against local
    // Tested
    #[doc(alias = "nvmlDeviceGetSupportedGraphicsClocks")]
    pub fn supported_graphics_clocks(&self, for_mem_clock: u32) -> Result<Vec<u32>, NvmlError> {
        match self.supported_graphics_clocks_manual(for_mem_clock, 128) {
            Err(NvmlError::InsufficientSize(Some(s))) =>
            // `s` is the required size for the call; make the call a second time
            {
                self.supported_graphics_clocks_manual(for_mem_clock, s)
            }
            value => value,
        }
    }

    // Removes code duplication in the above function.
    fn supported_graphics_clocks_manual(
        &self,
        for_mem_clock: u32,
        size: usize,
    ) -> Result<Vec<u32>, NvmlError> {
        let mut items: Vec<c_uint> = vec![0; size];
        let mut count = size as c_uint;

        let sym = nvml_sym(self.nvml.lib.nvmlDeviceGetSupportedGraphicsClocks.as_ref())?;

        unsafe {
            match sym(self.device, for_mem_clock, &mut count, items.as_mut_ptr()) {
                // `count` is now the size that is required. Return it in the error.
                nvmlReturn_enum_NVML_ERROR_INSUFFICIENT_SIZE => {
                    return Err(NvmlError::InsufficientSize(Some(count as usize)))
                }
                value => nvml_try(value)?,
            }
        }

        items.truncate(count as usize);
        Ok(items)
    }

    /**
    Gets a `Vec` of possible memory clocks that can be used as an arg for
    `set_applications_clocks()`.

    # Errors

    * `Uninitialized`, if the library has not been successfully initialized
    * `InvalidArg`, if this `Device` is invalid
    * `NotSupported`, if this `Device` doesn't support this feature
    * `GpuLost`, if this `Device` has fallen off the bus or is otherwise inaccessible
    * `Unknown`, on any unexpected error

    # Device Support

    Supports Kepler and newer fully supported devices.
    */
    // Checked against local
    // Tested
    #[doc(alias = "nvmlDeviceGetSupportedMemoryClocks")]
    pub fn supported_memory_clocks(&self) -> Result<Vec<u32>, NvmlError> {
        match self.supported_memory_clocks_manual(16) {
            Err(NvmlError::InsufficientSize(Some(s))) => {
                // `s` is the required size for the call; make the call a second time
                self.supported_memory_clocks_manual(s)
            }
            value => value,
        }
    }

    // Removes code duplication in the above function.
    fn supported_memory_clocks_manual(&self, size: usize) -> Result<Vec<u32>, NvmlError> {
        let mut items: Vec<c_uint> = vec![0; size];
        let mut count = size as c_uint;

        let sym = nvml_sym(self.nvml.lib.nvmlDeviceGetSupportedMemoryClocks.as_ref())?;

        unsafe {
            match sym(self.device, &mut count, items.as_mut_ptr()) {
                // `count` is now the size that is required. Return it in the error.
                nvmlReturn_enum_NVML_ERROR_INSUFFICIENT_SIZE => {
                    return Err(NvmlError::InsufficientSize(Some(count as usize)))
                }
                value => nvml_try(value)?,
            }
        }

        items.truncate(count as usize);
        Ok(items)
    }

    /**
    Gets the current temperature readings for the given sensor, in °C.

    # Errors

    * `Uninitialized`, if the library has not been successfully initialized
    * `InvalidArg`, if this `Device` is invalid or `sensor` is invalid (shouldn't occur?)
    * `NotSupported`, if this `Device` does not have the specified sensor
    * `GpuLost`, if this `Device` has fallen off the bus or is otherwise inaccessible
    * `Unknown`, on any unexpected error
    */
    // Checked against local
    // Tested
    #[doc(alias = "nvmlDeviceGetTemperature")]
    pub fn temperature(&self, sensor: TemperatureSensor) -> Result<u32, NvmlError> {
        let sym = nvml_sym(self.nvml.lib.nvmlDeviceGetTemperature.as_ref())?;

        unsafe {
            let mut temp: c_uint = mem::zeroed();

            nvml_try(sym(self.device, sensor.as_c(), &mut temp))?;

            Ok(temp)
        }
    }

    /**
    Gets the temperature threshold for this `Device` and the specified `threshold_type`, in °C.

    # Errors

    * `Uninitialized`, if the library has not been successfully initialized
    * `InvalidArg`, if this `Device` is invalid or `threshold_type` is invalid (shouldn't occur?)
    * `NotSupported`, if this `Device` does not have a temperature sensor or is unsupported
    * `GpuLost`, if this `Device` has fallen off the bus or is otherwise inaccessible
    * `Unknown`, on any unexpected error

    # Device Support

    Supports Kepler and newer fully supported devices.
    */
    // Checked against local
    // Tested
    #[doc(alias = "nvmlDeviceGetTemperatureThreshold")]
    pub fn temperature_threshold(
        &self,
        threshold_type: TemperatureThreshold,
    ) -> Result<u32, NvmlError> {
        let sym = nvml_sym(self.nvml.lib.nvmlDeviceGetTemperatureThreshold.as_ref())?;

        unsafe {
            let mut temp: c_uint = mem::zeroed();

            nvml_try(sym(self.device, threshold_type.as_c(), &mut temp))?;

            Ok(temp)
        }
    }

    /**
    Gets the common ancestor for two devices.

    # Errors

    * `InvalidArg`, if either `Device` is invalid
    * `NotSupported`, if this `Device` or the OS does not support this feature
    * `UnexpectedVariant`, for which you can read the docs for
    * `Unknown`, an error has occurred in the underlying topology discovery

    # Platform Support

    Only supports Linux.
    */
    // Checked against local
    // Tested
    #[cfg(target_os = "linux")]
    #[doc(alias = "nvmlDeviceGetTopologyCommonAncestor")]
    pub fn topology_common_ancestor(
        &self,
        other_device: Device,
    ) -> Result<TopologyLevel, NvmlError> {
        let sym = nvml_sym(self.nvml.lib.nvmlDeviceGetTopologyCommonAncestor.as_ref())?;

        unsafe {
            let mut level: nvmlGpuTopologyLevel_t = mem::zeroed();

            nvml_try(sym(self.device, other_device.device, &mut level))?;

            TopologyLevel::try_from(level)
        }
    }

    /**
    Gets the set of GPUs that are nearest to this `Device` at a specific interconnectivity level.

    # Errors

    * `InvalidArg`, if this `Device` is invalid or `level` is invalid (shouldn't occur?)
    * `NotSupported`, if this `Device` or the OS does not support this feature
    * `Unknown`, an error has occurred in the underlying topology discovery

    # Platform Support

    Only supports Linux.
    */
    // Checked against local
    // Tested
    #[cfg(target_os = "linux")]
    #[doc(alias = "nvmlDeviceGetTopologyNearestGpus")]
    pub fn topology_nearest_gpus(
        &self,
        level: TopologyLevel,
    ) -> Result<Vec<Device<'nvml>>, NvmlError> {
        let sym = nvml_sym(self.nvml.lib.nvmlDeviceGetTopologyNearestGpus.as_ref())?;

        unsafe {
            let mut count = match self.top_nearest_gpus_count(&level)? {
                0 => return Ok(vec![]),
                value => value,
            };
            let mut gpus: Vec<nvmlDevice_t> = vec![mem::zeroed(); count as usize];

            nvml_try(sym(
                self.device,
                level.as_c(),
                &mut count,
                gpus.as_mut_ptr(),
            ))?;

            Ok(gpus
                .into_iter()
                .map(|d| Device::new(d, self.nvml))
                .collect())
        }
    }

    // Helper for the above function. Returns # of GPUs in the set.
    #[cfg(target_os = "linux")]
    fn top_nearest_gpus_count(&self, level: &TopologyLevel) -> Result<c_uint, NvmlError> {
        let sym = nvml_sym(self.nvml.lib.nvmlDeviceGetTopologyNearestGpus.as_ref())?;

        unsafe {
            let mut count: c_uint = 0;

            nvml_try(sym(
                self.device,
                level.as_c(),
                &mut count,
                // Passing null (I assume?)
                // indicates that we want the
                // GPU count
                ptr::null_mut(),
            ))?;

            Ok(count)
        }
    }

    /**
    Gets the total ECC error counts for this `Device`.

    Only applicable to devices with ECC. The total error count is the sum of errors across
    each of the separate memory systems, i.e. the total set of errors across the entire device.

    # Errors

    * `Uninitialized`, if the library has not been successfully initialized
    * `InvalidArg`, if this `Device` is invalid or either enum is invalid (shouldn't occur?)
    * `NotSupported`, if this `Device` does not support this feature
    * `GpuLost`, if this `Device` has fallen off the bus or is otherwise inaccessible
    * `Unknown`, on any unexpected error

    # Device Support

    Supports Fermi and newer fully supported devices. Requires `InfoRom::ECC` version 1.0
    or higher. Requires ECC mode to be enabled.
    */
    // Checked against local
    // Tested on machines other than my own
    #[doc(alias = "nvmlDeviceGetTotalEccErrors")]
    pub fn total_ecc_errors(
        &self,
        error_type: MemoryError,
        counter_type: EccCounter,
    ) -> Result<u64, NvmlError> {
        let sym = nvml_sym(self.nvml.lib.nvmlDeviceGetTotalEccErrors.as_ref())?;

        unsafe {
            let mut count: c_ulonglong = mem::zeroed();

            nvml_try(sym(
                self.device,
                error_type.as_c(),
                counter_type.as_c(),
                &mut count,
            ))?;

            Ok(count)
        }
    }

    /**
    Gets the globally unique immutable UUID associated with this `Device` as a 5 part
    hexadecimal string.

    This UUID augments the immutable, board serial identifier. It is a globally unique
    identifier and is the _only_ available identifier for pre-Fermi-architecture products.
    It does NOT correspond to any identifier printed on the board.

    # Errors

    * `Uninitialized`, if the library has not been successfully initialized
    * `InvalidArg`, if this `Device` is invalid
    * `NotSupported`, if this `Device` does not support this feature
    * `GpuLost`, if this `Device` has fallen off the bus or is otherwise inaccessible
    * `Utf8Error`, if the string obtained from the C function is not valid Utf8
    * `Unknown`, on any unexpected error

    # Examples

    The UUID can be used to compare two `Device`s and find out if they represent
    the same physical device:

    ```no_run
    # use nvml_wrapper::Nvml;
    # use nvml_wrapper::error::*;
    # fn main() -> Result<(), NvmlError> {
    # let nvml = Nvml::init()?;
    # let device1 = nvml.device_by_index(0)?;
    # let device2 = nvml.device_by_index(1)?;
    if device1.uuid()? == device2.uuid()? {
        println!("`device1` represents the same physical device that `device2` does.");
    }
    # Ok(())
    # }
    ```
    */
    // Checked against local
    // Tested
    #[doc(alias = "nvmlDeviceGetUUID")]
    pub fn uuid(&self) -> Result<String, NvmlError> {
        let sym = nvml_sym(self.nvml.lib.nvmlDeviceGetUUID.as_ref())?;

        unsafe {
            let mut uuid_vec = vec![0; NVML_DEVICE_UUID_V2_BUFFER_SIZE as usize];

            nvml_try(sym(
                self.device,
                uuid_vec.as_mut_ptr(),
                NVML_DEVICE_UUID_V2_BUFFER_SIZE,
            ))?;

            let uuid_raw = CStr::from_ptr(uuid_vec.as_ptr());
            Ok(uuid_raw.to_str()?.into())
        }
    }

    /**
    Gets the current utilization rates for this `Device`'s major subsystems.

    Note: During driver initialization when ECC is enabled, one can see high GPU
    and memory utilization readings. This is caused by the ECC memory scrubbing
    mechanism that is performed during driver initialization.

    # Errors

    * `Uninitialized`, if the library has not been successfully initialized
    * `InvalidArg`, if this `Device` is invalid
    * `NotSupported`, if this `Device` does not support this feature
    * `GpuLost`, if this `Device` has fallen off the bus or is otherwise inaccessible
    * `Unknown`, on any unexpected error

    # Device Support

    Supports Fermi and newer fully supported devices.
    */
    // Checked against local
    // Tested
    #[doc(alias = "nvmlDeviceGetUtilizationRates")]
    pub fn utilization_rates(&self) -> Result<Utilization, NvmlError> {
        let sym = nvml_sym(self.nvml.lib.nvmlDeviceGetUtilizationRates.as_ref())?;

        unsafe {
            let mut utilization: nvmlUtilization_t = mem::zeroed();
            nvml_try(sym(self.device, &mut utilization))?;

            Ok(utilization.into())
        }
    }

    /**
    Gets the VBIOS version of this `Device`.

    The VBIOS version may change from time to time.

    # Errors

    * `Uninitialized`, if the library has not been successfully initialized
    * `InvalidArg`, if this `Device` is invalid
    * `NotSupported`, if this `Device` does not support this feature
    * `GpuLost`, if this `Device` has fallen off the bus or is otherwise inaccessible
    * `Utf8Error`, if the string obtained from the C function is not valid UTF-8
    * `Unknown`, on any unexpected error
    */
    // Checked against local
    // Tested
    #[doc(alias = "nvmlDeviceGetVbiosVersion")]
    pub fn vbios_version(&self) -> Result<String, NvmlError> {
        let sym = nvml_sym(self.nvml.lib.nvmlDeviceGetVbiosVersion.as_ref())?;

        unsafe {
            let mut version_vec = vec![0; NVML_DEVICE_VBIOS_VERSION_BUFFER_SIZE as usize];

            nvml_try(sym(
                self.device,
                version_vec.as_mut_ptr(),
                NVML_DEVICE_VBIOS_VERSION_BUFFER_SIZE,
            ))?;

            let version_raw = CStr::from_ptr(version_vec.as_ptr());
            Ok(version_raw.to_str()?.into())
        }
    }

    /**
    Gets the duration of time during which this `Device` was throttled (lower than the
    requested clocks) due to power or thermal constraints.

    This is important to users who are trying to understand if their GPUs throttle at any
    point while running applications. The difference in violation times at two different
    reference times gives the indication of a GPU throttling event.

    Violation for thermal capping is not supported at this time.

    # Errors

    * `Uninitialized`, if the library has not been successfully initialized
    * `InvalidArg`, if this `Device` is invalid or `perf_policy` is invalid (shouldn't occur?)
    * `NotSupported`, if this query is not supported by this `Device`
    * `GpuLost`, if this `Device` has fallen off the bus or is otherwise inaccessible

    # Device Support

    Supports Kepler or newer fully supported devices.
    */
    // Checked against local
    // Tested
    #[doc(alias = "nvmlDeviceGetViolationStatus")]
    pub fn violation_status(
        &self,
        perf_policy: PerformancePolicy,
    ) -> Result<ViolationTime, NvmlError> {
        let sym = nvml_sym(self.nvml.lib.nvmlDeviceGetViolationStatus.as_ref())?;
        unsafe {
            let mut viol_time: nvmlViolationTime_t = mem::zeroed();

            nvml_try(sym(self.device, perf_policy.as_c(), &mut viol_time))?;

            Ok(viol_time.into())
        }
    }

    /**
    Gets the interrupt number for this [`Device`].

    # Errors

    * `Uninitialized`, if the library has not been successfully initialized
    * `NotSupported`, if this query is not supported by this `Device`
    * `GpuLost`, if this `Device` has fallen off the bus or is otherwise inaccessible
    */
    #[doc(alias = "nvmlDeviceGetIrqNum")]
    pub fn irq_num(&self) -> Result<u32, NvmlError> {
        let sym = nvml_sym(self.nvml.lib.nvmlDeviceGetIrqNum.as_ref())?;

        let irq_num = unsafe {
            let mut irq_num: c_uint = mem::zeroed();

            nvml_try(sym(self.device, &mut irq_num))?;

            irq_num
        };

        Ok(irq_num)
    }

    /**
    Gets the core count for this [`Device`].

    The cores represented in the count here are commonly referred to as
    "CUDA cores".

    # Errors

    * `Uninitialized`, if the library has not been successfully initialized
    * `NotSupported`, if this query is not supported by this `Device`
    * `GpuLost`, if this `Device` has fallen off the bus or is otherwise inaccessible
    */
    #[doc(alias = "nvmlDeviceGetNumGpuCores")]
    pub fn num_cores(&self) -> Result<u32, NvmlError> {
        let sym = nvml_sym(self.nvml.lib.nvmlDeviceGetNumGpuCores.as_ref())?;

        unsafe {
            let mut count: c_uint = mem::zeroed();

            nvml_try(sym(self.device, &mut count))?;

            Ok(count)
        }
    }

    /**
    Gets the status for a given p2p capability index between this [`Device`] and another given [`Device`].

    # Errors

    * `Uninitialized`, if the library has not been successfully initialized
    * `InvalidArg`, if device1 or device2 or p2p_index is invalid
    * `Unknown`, on any unexpected error
    */
    #[doc(alias = "nvmlDeviceGetP2PStatus")]
    pub fn p2p_status(
        &self,
        device2: &Device,
        p2p_index: P2pCapabilitiesIndex,
    ) -> Result<P2pStatus, NvmlError> {
        let sym = nvml_sym(self.nvml.lib.nvmlDeviceGetP2PStatus.as_ref())?;

        let status_c = unsafe {
            let mut status: nvmlGpuP2PStatus_t = mem::zeroed();
            let device2 = device2.device;

            nvml_try(sym(self.device, device2, p2p_index as u32, &mut status))?;

            status
        };

        P2pStatus::try_from(status_c)
    }

    /**
    Gets the power source of this [`Device`].

    # Errors

    * `Uninitialized`, if the library has not been successfully initialized
    * `NotSupported`, if this query is not supported by this `Device`
    * `GpuLost`, if this `Device` has fallen off the bus or is otherwise inaccessible
    */
    #[doc(alias = "nvmlDeviceGetPowerSource")]
    pub fn power_source(&self) -> Result<PowerSource, NvmlError> {
        let sym = nvml_sym(self.nvml.lib.nvmlDeviceGetPowerSource.as_ref())?;

        let power_source_c = unsafe {
            let mut power_source: nvmlPowerSource_t = mem::zeroed();

            nvml_try(sym(self.device, &mut power_source))?;

            power_source
        };

        PowerSource::try_from(power_source_c)
    }

    /**
    Gets the memory bus width of this [`Device`].

    The returned value is in bits (i.e. 320 for a 320-bit bus width).

    # Errors

    * `Uninitialized`, if the library has not been successfully initialized
    * `NotSupported`, if this query is not supported by this `Device`
    * `GpuLost`, if this `Device` has fallen off the bus or is otherwise inaccessible
    */
    #[doc(alias = "nvmlDeviceGetMemoryBusWidth")]
    pub fn memory_bus_width(&self) -> Result<u32, NvmlError> {
        let sym = nvml_sym(self.nvml.lib.nvmlDeviceGetMemoryBusWidth.as_ref())?;

        let memory_bus_width = unsafe {
            let mut memory_bus_width: c_uint = mem::zeroed();

            nvml_try(sym(self.device, &mut memory_bus_width))?;

            memory_bus_width
        };

        Ok(memory_bus_width)
    }

    /**
    Gets the max PCIe link speed for this [`Device`].

    # Errors

    * `Uninitialized`, if the library has not been successfully initialized
    * `NotSupported`, if this query is not supported by this `Device`
    * `GpuLost`, if this `Device` has fallen off the bus or is otherwise inaccessible
    */
    #[doc(alias = "nvmlDeviceGetPcieLinkMaxSpeed")]
    pub fn max_pcie_link_speed(&self) -> Result<PcieLinkMaxSpeed, NvmlError> {
        let sym = nvml_sym(self.nvml.lib.nvmlDeviceGetPcieLinkMaxSpeed.as_ref())?;

        let pcie_link_max_speed_c = unsafe {
            let mut pcie_link_max_speed: c_uint = mem::zeroed();

            nvml_try(sym(self.device, &mut pcie_link_max_speed))?;

            pcie_link_max_speed
        };

        PcieLinkMaxSpeed::try_from(pcie_link_max_speed_c)
    }

    /**
    Gets the current PCIe link speed for this [`Device`].

    NVML docs say the returned value is in "MBPS". Looking at the output of
    this function, however, seems to imply it actually returns the transfer
    rate per lane of the PCIe link in MT/s, not the combined multi-lane
    throughput. See [`PcieLinkMaxSpeed`] for the same discussion.

    For example, on my machine currently:

    > Right now the device is connected via a PCIe gen 4 x16 interface and
    > `pcie_link_speed()` returns 16000

    This lines up with the "transfer rate per lane numbers" listed at
    <https://en.wikipedia.org/wiki/PCI_Express>. PCIe gen 4 provides 16.0 GT/s.
    Also, checking my machine at a different moment yields:

    > Right now the device is connected via a PCIe gen 2 x16 interface and
    > `pcie_link_speed()` returns 5000

    Which again lines up with the table on the page above; PCIe gen 2 provides
    5.0 GT/s.

    # Errors

    * `Uninitialized`, if the library has not been successfully initialized
    * `NotSupported`, if this query is not supported by this `Device`
    * `GpuLost`, if this `Device` has fallen off the bus or is otherwise inaccessible
    */
    #[doc(alias = "nvmlDeviceGetPcieSpeed")]
    pub fn pcie_link_speed(&self) -> Result<u32, NvmlError> {
        let sym = nvml_sym(self.nvml.lib.nvmlDeviceGetPcieSpeed.as_ref())?;

        let pcie_speed_c = unsafe {
            let mut pcie_speed: c_uint = mem::zeroed();

            nvml_try(sym(self.device, &mut pcie_speed))?;

            pcie_speed
        };

        Ok(pcie_speed_c)
    }

    /**
    Gets the type of bus by which this [`Device`] is connected.

    # Errors

    * `Uninitialized`, if the library has not been successfully initialized
    */
    #[doc(alias = "nvmlDeviceGetBusType")]
    pub fn bus_type(&self) -> Result<BusType, NvmlError> {
        let sym = nvml_sym(self.nvml.lib.nvmlDeviceGetBusType.as_ref())?;

        let bus_type_c = unsafe {
            let mut bus_type: nvmlBusType_t = mem::zeroed();

            nvml_try(sym(self.device, &mut bus_type))?;

            bus_type
        };

        BusType::try_from(bus_type_c)
    }

    /**
    Gets the architecture of this [`Device`].

    # Errors

    * `Uninitialized`, if the library has not been successfully initialized
    */
    #[doc(alias = "nvmlDeviceGetArchitecture")]
    pub fn architecture(&self) -> Result<DeviceArchitecture, NvmlError> {
        let sym = nvml_sym(self.nvml.lib.nvmlDeviceGetArchitecture.as_ref())?;

        let architecture_c = unsafe {
            let mut architecture: nvmlDeviceArchitecture_t = mem::zeroed();

            nvml_try(sym(self.device, &mut architecture))?;

            architecture
        };

        DeviceArchitecture::try_from(architecture_c)
    }

    /**
    Checks if this `Device` and the passed-in device are on the same physical board.

    # Errors

    * `Uninitialized`, if the library has not been successfully initialized
    * `InvalidArg`, if either `Device` is invalid
    * `NotSupported`, if this check is not supported by this `Device`
    * `GpuLost`, if this `Device` has fallen off the bus or is otherwise inaccessible
    * `Unknown`, on any unexpected error
    */
    // Checked against local
    // Tested
    #[doc(alias = "nvmlDeviceOnSameBoard")]
    pub fn is_on_same_board_as(&self, other_device: &Device) -> Result<bool, NvmlError> {
        let sym = nvml_sym(self.nvml.lib.nvmlDeviceOnSameBoard.as_ref())?;

        unsafe {
            let mut bool_int: c_int = mem::zeroed();

            nvml_try(sym(self.device, other_device.handle(), &mut bool_int))?;

            #[allow(clippy::match_like_matches_macro)]
            Ok(match bool_int {
                0 => false,
                _ => true,
            })
        }
    }

    /**
    Resets the application clock to the default value.

    This is the applications clock that will be used after a system reboot or a driver
    reload. The default value is a constant, but the current value be changed with
    `.set_applications_clocks()`.

    On Pascal and newer hardware, if clocks were previously locked with
    `.set_applications_clocks()`, this call will unlock clocks. This returns clocks
    to their default behavior of automatically boosting above base clocks as
    thermal limits allow.

    # Errors

    * `Uninitialized`, if the library has not been successfully initialized
    * `InvalidArg`, if the `Device` is invalid
    * `NotSupported`, if this `Device` does not support this feature
    * `GpuLost`, if this `Device` has fallen off the bus or is otherwise inaccessible
    * `Unknown`, on any unexpected error

    # Device Support

    Supports Fermi and newer non-GeForce fully supported devices and Maxwell or newer
    GeForce devices.
    */
    // Checked against local
    // Tested (no-run)
    #[doc(alias = "nvmlDeviceResetApplicationsClocks")]
    pub fn reset_applications_clocks(&mut self) -> Result<(), NvmlError> {
        let sym = nvml_sym(self.nvml.lib.nvmlDeviceResetApplicationsClocks.as_ref())?;

        unsafe { nvml_try(sym(self.device)) }
    }

    /**
    Try to set the current state of auto boosted clocks on this `Device`.

    Auto boosted clocks are enabled by default on some hardware, allowing the GPU to run
    as fast as thermals will allow it to. Auto boosted clocks should be disabled if fixed
    clock rates are desired.

    On Pascal and newer hardware, auto boosted clocks are controlled through application
    clocks. Use `.set_applications_clocks()` and `.reset_applications_clocks()` to control
    auto boost behavior.

    Non-root users may use this API by default, but access can be restricted by root using
    `.set_api_restriction()`.

    Note: persistence mode is required to modify the curent auto boost settings and
    therefore must be enabled.

    # Errors

    * `Uninitialized`, if the library has not been successfully initialized
    * `InvalidArg`, if the `Device` is invalid
    * `NotSupported`, if this `Device` does not support auto boosted clocks
    * `GpuLost`, if this `Device` has fallen off the bus or is otherwise inaccessible
    * `Unknown`, on any unexpected error

    Not sure why nothing is said about `NoPermission`.

    # Device Support

    Supports Kepler and newer fully supported devices.
    */
    // Checked against local
    // Tested (no-run)
    #[doc(alias = "nvmlDeviceSetAutoBoostedClocksEnabled")]
    pub fn set_auto_boosted_clocks(&mut self, enabled: bool) -> Result<(), NvmlError> {
        let sym = nvml_sym(self.nvml.lib.nvmlDeviceSetAutoBoostedClocksEnabled.as_ref())?;

        unsafe { nvml_try(sym(self.device, state_from_bool(enabled))) }
    }

    /**
    Sets the ideal affinity for the calling thread and `Device` based on the guidelines given in
    `.cpu_affinity()`.

    Currently supports up to 64 processors.

    # Errors

    * `Uninitialized`, if the library has not been successfully initialized
    * `InvalidArg`, if the `Device` is invalid
    * `NotSupported`, if this `Device` does not support this feature
    * `GpuLost`, if this `Device` has fallen off the bus or is otherwise inaccessible
    * `Unknown`, on any unexpected error

    # Device Support

    Supports Kepler and newer fully supported devices.

    # Platform Support

    Only supports Linux.
    */
    // Checked against local
    // Tested (no-run)
    #[cfg(target_os = "linux")]
    #[doc(alias = "nvmlDeviceSetCpuAffinity")]
    pub fn set_cpu_affinity(&mut self) -> Result<(), NvmlError> {
        let sym = nvml_sym(self.nvml.lib.nvmlDeviceSetCpuAffinity.as_ref())?;

        unsafe { nvml_try(sym(self.device)) }
    }

    /**
    Gets a vector of bitmasks with the ideal CPU affinity for this `Device` within the specified `scope`,
    the latter being NUMA node or processor socket (`NVML_AFFINITY_SCOPE_NODE` and `NVML_AFFINITY_SCOPE_SOCKET`).

    Beyond this, the outcome and meaning are similar to `cpu_affinity`

    # Errors

    * `Uninitialized`, if the library has not been successfully initialized
    * `InvalidArg`, if this `Device` is invalid
    * `InsufficientSize`, if the passed-in `size` is 0 (must be > 0)
    * `NotSupported`, if this `Device` does not support this feature
    * `GpuLost`, if this `Device` has fallen off the bus or is otherwise inaccessible
    * `Unknown`, on any unexpected error

    # Device Support

    Supports Kepler or newer fully supported devices.

    # Platform Support

    Only supports Linux.

    */
    #[cfg(target_os = "linux")]
    #[doc(alias = "nvmlDeviceGetCpuAffinityWithinScope")]
    pub fn cpu_affinity_within_scope(
        &self,
        size: usize,
        scope: nvmlAffinityScope_t,
    ) -> Result<Vec<c_ulong>, NvmlError> {
        let sym = nvml_sym(self.nvml.lib.nvmlDeviceGetCpuAffinityWithinScope.as_ref())?;

        unsafe {
            if size == 0 {
                // Return an error containing the minimum size that can be passed.
                return Err(NvmlError::InsufficientSize(Some(1)));
            }

            let mut affinities: Vec<c_ulong> = vec![mem::zeroed(); size];

            nvml_try(sym(
                self.device,
                size as c_uint,
                affinities.as_mut_ptr(),
                scope,
            ))?;

            Ok(affinities)
        }
    }

    /**
    Try to set the default state of auto boosted clocks on this `Device`.

    This is the default state that auto boosted clocks will return to when no compute
    processes (e.g. CUDA application with an active context) are running.

    Requires root/admin permissions.

    Auto boosted clocks are enabled by default on some hardware, allowing the GPU to run
    as fast as thermals will allow it to. Auto boosted clocks should be disabled if fixed
    clock rates are desired.

    On Pascal and newer hardware, auto boosted clocks are controlled through application
    clocks. Use `.set_applications_clocks()` and `.reset_applications_clocks()` to control
    auto boost behavior.

    # Errors

    * `Uninitialized`, if the library has not been successfully initialized
    * `NoPermission`, if the calling user does not have permission to change the default state
    * `InvalidArg`, if the `Device` is invalid
    * `NotSupported`, if this `Device` does not support auto boosted clocks
    * `GpuLost`, if this `Device` has fallen off the bus or is otherwise inaccessible
    * `Unknown`, on any unexpected error

    # Device Support

    Supports Kepler or newer non-GeForce fully supported devices and Maxwell or newer
    GeForce devices.
    */
    // Checked against local
    // Tested (no-run)
    #[doc(alias = "nvmlDeviceSetDefaultAutoBoostedClocksEnabled")]
    pub fn set_auto_boosted_clocks_default(&mut self, enabled: bool) -> Result<(), NvmlError> {
        let sym = nvml_sym(
            self.nvml
                .lib
                .nvmlDeviceSetDefaultAutoBoostedClocksEnabled
                .as_ref(),
        )?;

        unsafe {
            // Passing 0 because NVIDIA says flags are not supported yet
            nvml_try(sym(self.device, state_from_bool(enabled), 0))
        }
    }

    /**
    Reads the infoROM from this `Device`'s flash and verifies the checksum.

    # Errors

    * `Uninitialized`, if the library has not been successfully initialized
    * `CorruptedInfoROM`, if this `Device`'s infoROM is corrupted
    * `NotSupported`, if this `Device` does not support this feature
    * `GpuLost`, if this `Device` has fallen off the bus or is otherwise inaccessible
    * `Unknown`, on any unexpected error

    Not sure why `InvalidArg` is not mentioned.

    # Device Support

    Supports all devices with an infoROM.
    */
    // Checked against local
    // Tested on machines other than my own
    #[doc(alias = "nvmlDeviceValidateInforom")]
    pub fn validate_info_rom(&self) -> Result<(), NvmlError> {
        let sym = nvml_sym(self.nvml.lib.nvmlDeviceValidateInforom.as_ref())?;

        unsafe { nvml_try(sym(self.device)) }
    }

    // Wrappers for things from Accounting Statistics now

    /**
    Clears accounting information about all processes that have already terminated.

    Requires root/admin permissions.

    # Errors

    * `Uninitialized`, if the library has not been successfully initialized
    * `InvalidArg`, if the `Device` is invalid
    * `NotSupported`, if this `Device` does not support this feature
    * `NoPermission`, if the user doesn't have permission to perform this operation
    * `Unknown`, on any unexpected error

    # Device Support

    Supports Kepler and newer fully supported devices.
    */
    // Checked against local
    // Tested (no-run)
    #[doc(alias = "nvmlDeviceClearAccountingPids")]
    pub fn clear_accounting_pids(&mut self) -> Result<(), NvmlError> {
        let sym = nvml_sym(self.nvml.lib.nvmlDeviceClearAccountingPids.as_ref())?;

        unsafe { nvml_try(sym(self.device)) }
    }

    /**
    Gets the number of processes that the circular buffer with accounting PIDs can hold
    (in number of elements).

    This is the max number of processes that accounting information will be stored for
    before the oldest process information will get overwritten by information
    about new processes.

    # Errors

    * `Uninitialized`, if the library has not been successfully initialized
    * `InvalidArg`, if the `Device` is invalid
    * `NotSupported`, if this `Device` does not support this feature or accounting mode
    is disabled
    * `Unknown`, on any unexpected error

    # Device Support

    Supports Kepler and newer fully supported devices.
    */
    // Checked against local
    // Tested
    #[doc(alias = "nvmlDeviceGetAccountingBufferSize")]
    pub fn accounting_buffer_size(&self) -> Result<u32, NvmlError> {
        let sym = nvml_sym(self.nvml.lib.nvmlDeviceGetAccountingBufferSize.as_ref())?;

        unsafe {
            let mut count: c_uint = mem::zeroed();
            nvml_try(sym(self.device, &mut count))?;

            Ok(count)
        }
    }

    /**
    Gets whether or not per-process accounting mode is enabled.

    # Errors

    * `Uninitialized`, if the library has not been successfully initialized
    * `InvalidArg`, if the `Device` is invalid
    * `NotSupported`, if this `Device` does not support this feature
    * `UnexpectedVariant`, for which you can read the docs for
    * `Unknown`, on any unexpected error

    # Device Support

    Supports Kepler and newer fully supported devices.
    */
    // Checked against local
    // Tested
    #[doc(alias = "nvmlDeviceGetAccountingMode")]
    pub fn is_accounting_enabled(&self) -> Result<bool, NvmlError> {
        let sym = nvml_sym(self.nvml.lib.nvmlDeviceGetAccountingMode.as_ref())?;

        unsafe {
            let mut state: nvmlEnableState_t = mem::zeroed();
            nvml_try(sym(self.device, &mut state))?;

            bool_from_state(state)
        }
    }

    /**
    Gets the list of processes that can be queried for accounting stats.

    The list of processes returned can be in running or terminated state. Note that
    in the case of a PID collision some processes might not be accessible before
    the circular buffer is full.

    # Errors

    * `Uninitialized`, if the library has not been successfully initialized
    * `InvalidArg`, if the `Device` is invalid
    * `NotSupported`, if this `Device` does not support this feature or accounting
    mode is disabled
    * `Unknown`, on any unexpected error
    */
    // Checked against local
    // Tested
    #[doc(alias = "nvmlDeviceGetAccountingPids")]
    pub fn accounting_pids(&self) -> Result<Vec<u32>, NvmlError> {
        let sym = nvml_sym(self.nvml.lib.nvmlDeviceGetAccountingPids.as_ref())?;

        unsafe {
            let mut count = match self.accounting_pids_count()? {
                0 => return Ok(vec![]),
                value => value,
            };
            let mut pids: Vec<c_uint> = vec![mem::zeroed(); count as usize];

            nvml_try(sym(self.device, &mut count, pids.as_mut_ptr()))?;

            Ok(pids)
        }
    }

    // Helper function for the above.
    fn accounting_pids_count(&self) -> Result<c_uint, NvmlError> {
        let sym = nvml_sym(self.nvml.lib.nvmlDeviceGetAccountingPids.as_ref())?;

        unsafe {
            // Indicates that we want the count
            let mut count: c_uint = 0;

            // Null also indicates that we want the count
            match sym(self.device, &mut count, ptr::null_mut()) {
                // List is empty
                nvmlReturn_enum_NVML_SUCCESS => Ok(0),
                // Count is set to pids count
                nvmlReturn_enum_NVML_ERROR_INSUFFICIENT_SIZE => Ok(count),
                // We know this is an error
                other => nvml_try(other).map(|_| 0),
            }
        }
    }

    /**
    Gets a process's accounting stats.

    Accounting stats capture GPU utilization and other statistics across the lifetime
    of a process. Accounting stats can be queried during the lifetime of the process
    and after its termination. The `time` field in `AccountingStats` is reported as
    zero during the lifetime of the process and updated to the actual running time
    after its termination.

    Accounting stats are kept in a circular buffer; newly created processes overwrite
    information regarding old processes.

    Note:
    * Accounting mode needs to be on. See `.is_accounting_enabled()`.
    * Only compute and graphics applications stats can be queried. Monitoring
    applications can't be queried since they don't contribute to GPU utilization.
    * If a PID collision occurs, the stats of the latest process (the one that
    terminated last) will be reported.

    # Errors

    * `Uninitialized`, if the library has not been successfully initialized
    * `InvalidArg`, if the `Device` is invalid
    * `NotFound`, if the process stats were not found
    * `NotSupported`, if this `Device` does not support this feature or accounting
    mode is disabled
    * `Unknown`, on any unexpected error

    # Device Support

    Suports Kepler and newer fully supported devices.

    # Warning

    On Kepler devices, per-process stats are accurate _only if_ there's one process
    running on this `Device`.
    */
    // Checked against local
    // Tested (for error)
    #[doc(alias = "nvmlDeviceGetAccountingStats")]
    pub fn accounting_stats_for(&self, process_id: u32) -> Result<AccountingStats, NvmlError> {
        let sym = nvml_sym(self.nvml.lib.nvmlDeviceGetAccountingStats.as_ref())?;

        unsafe {
            let mut stats: nvmlAccountingStats_t = mem::zeroed();

            nvml_try(sym(self.device, process_id, &mut stats))?;

            Ok(stats.into())
        }
    }

    /**
    Enables or disables per-process accounting.

    Requires root/admin permissions.

    Note:
    * This setting is not persistent and will default to disabled after the driver
    unloads. Enable persistence mode to be sure the setting doesn't switch off
    to disabled.
    * Enabling accounting mode has no negative impact on GPU performance.
    * Disabling accounting clears accounting information for all PIDs

    # Errors

    * `Uninitialized`, if the library has not been successfully initialized
    * `InvalidArg`, if the `Device` is invalid
    * `NotSupported`, if this `Device` does not support this feature
    * `NoPermission`, if the user doesn't have permission to perform this operation
    * `Unknown`, on any unexpected error

    # Device Support

    Supports Kepler and newer fully supported devices.
    */
    // Checked against local
    // Tested (no-run)
    #[doc(alias = "nvmlDeviceSetAccountingMode")]
    pub fn set_accounting(&mut self, enabled: bool) -> Result<(), NvmlError> {
        let sym = nvml_sym(self.nvml.lib.nvmlDeviceSetAccountingMode.as_ref())?;

        unsafe { nvml_try(sym(self.device, state_from_bool(enabled))) }
    }

    // Device commands starting here

    /**
    Clears the ECC error and other memory error counts for this `Device`.

    Sets all of the specified ECC counters to 0, including both detailed and total counts.
    This operation takes effect immediately.

    Requires root/admin permissions and ECC mode to be enabled.

    # Errors

    * `Uninitialized`, if the library has not been successfully initialized
    * `InvalidArg`, if the `Device` is invalid or `counter_type` is invalid (shouldn't occur?)
    * `NotSupported`, if this `Device` does not support this feature
    * `NoPermission`, if the user doesn't have permission to perform this operation
    * `GpuLost`, if this `Device` has fallen off the bus or is otherwise inaccessible
    * `Unknown`, on any unexpected error

    # Device Support

    Supports Kepler and newer fully supported devices. Only applicable to devices with
    ECC. Requires `InfoRom::ECC` version 2.0 or higher to clear aggregate
    location-based ECC counts. Requires `InfoRom::ECC` version 1.0 or higher to
    clear all other ECC counts.
    */
    // Checked against local
    // Tested (no-run)
    #[doc(alias = "nvmlDeviceClearEccErrorCounts")]
    pub fn clear_ecc_error_counts(&mut self, counter_type: EccCounter) -> Result<(), NvmlError> {
        let sym = nvml_sym(self.nvml.lib.nvmlDeviceClearEccErrorCounts.as_ref())?;

        unsafe { nvml_try(sym(self.device, counter_type.as_c())) }
    }

    /**
    Changes the root/admin restrictions on certain APIs.

    This method can be used by a root/admin user to give non root/admin users access
    to certain otherwise-restricted APIs. The new setting lasts for the lifetime of
    the NVIDIA driver; it is not persistent. See `.is_api_restricted()` to query
    current settings.

    # Errors

    * `Uninitialized`, if the library has not been successfully initialized
    * `InvalidArg`, if the `Device` is invalid or `api_type` is invalid (shouldn't occur?)
    * `NotSupported`, if this `Device` does not support changing API restrictions or
    this `Device` does not support the feature that API restrictions are being set for
    (e.g. enabling/disabling auto boosted clocks is not supported by this `Device`).
    * `NoPermission`, if the user doesn't have permission to perform this operation
    * `GpuLost`, if this `Device` has fallen off the bus or is otherwise inaccessible
    * `Unknown`, on any unexpected error

    # Device Support

    Supports Kepler and newer fully supported devices.
    */
    // Checked against local
    // Tested (no-run)
    #[doc(alias = "nvmlDeviceSetAPIRestriction")]
    pub fn set_api_restricted(&mut self, api_type: Api, restricted: bool) -> Result<(), NvmlError> {
        let sym = nvml_sym(self.nvml.lib.nvmlDeviceSetAPIRestriction.as_ref())?;

        unsafe {
            nvml_try(sym(
                self.device,
                api_type.as_c(),
                state_from_bool(restricted),
            ))
        }
    }

    /**
    Sets clocks that applications will lock to.

    Sets the clocks that compute and graphics applications will be running at. e.g.
    CUDA driver requests these clocks during context creation which means this
    property defines clocks at which CUDA applications will be running unless some
    overspec event occurs (e.g. over power, over thermal or external HW brake).

    Can be used as a setting to request constant performance. Requires root/admin
    permissions.

    On Pascal and newer hardware, this will automatically disable automatic boosting
    of clocks. On K80 and newer Kepler and Maxwell GPUs, users desiring fixed performance
    should also call `.set_auto_boosted_clocks(false)` to prevent clocks from automatically
    boosting above the clock value being set here.

    You can determine valid `mem_clock` and `graphics_clock` arg values via
    [`Self::supported_memory_clocks()`] and [`Self::supported_graphics_clocks()`].

    Note that after a system reboot or driver reload applications clocks go back
    to their default value.

    See also [`Self::set_mem_locked_clocks()`].

    # Errors

    * `Uninitialized`, if the library has not been successfully initialized
    * `InvalidArg`, if the `Device` is invalid or the clocks are not a valid combo
    * `NotSupported`, if this `Device` does not support this feature
    * `NoPermission`, if the user doesn't have permission to perform this operation
    * `GpuLost`, if this `Device` has fallen off the bus or is otherwise inaccessible
    * `Unknown`, on any unexpected error

    # Device Support

    Supports Kepler and newer non-GeForce fully supported devices and Maxwell or newer
    GeForce devices.
    */
    // Checked against local
    // Tested (no-run)
    #[doc(alias = "nvmlDeviceSetApplicationsClocks")]
    pub fn set_applications_clocks(
        &mut self,
        mem_clock: u32,
        graphics_clock: u32,
    ) -> Result<(), NvmlError> {
        let sym = nvml_sym(self.nvml.lib.nvmlDeviceSetApplicationsClocks.as_ref())?;

        unsafe { nvml_try(sym(self.device, mem_clock, graphics_clock)) }
    }

    /**
    Sets the compute mode for this `Device`.

    The compute mode determines whether a GPU can be used for compute operations
    and whether it can be shared across contexts.

    This operation takes effect immediately. Under Linux it is not persistent
    across reboots and always resets to `Default`. Under Windows it is
    persistent.

    Under Windows, compute mode may only be set to `Default` when running in WDDM
    (physical display connected).

    Requires root/admin permissions.

    # Errors

    * `Uninitialized`, if the library has not been successfully initialized
    * `InvalidArg`, if the `Device` is invalid or `mode` is invalid (shouldn't occur?)
    * `NotSupported`, if this `Device` does not support this feature
    * `NoPermission`, if the user doesn't have permission to perform this operation
    * `GpuLost`, if this `Device` has fallen off the bus or is otherwise inaccessible
    * `Unknown`, on any unexpected error
    */
    // Checked against local
    // Tested (no-run)
    #[doc(alias = "nvmlDeviceSetComputeMode")]
    pub fn set_compute_mode(&mut self, mode: ComputeMode) -> Result<(), NvmlError> {
        let sym = nvml_sym(self.nvml.lib.nvmlDeviceSetComputeMode.as_ref())?;

        unsafe { nvml_try(sym(self.device, mode.as_c())) }
    }

    /**
    Sets the driver model for this `Device`.

    This operation takes effect after the next reboot. The model may only be
    set to WDDM when running in DEFAULT compute mode. Changing the model to
    WDDM is not supported when the GPU doesn't support graphics acceleration
    or will not support it after a reboot.

    On Windows platforms the device driver can run in either WDDM or WDM (TCC)
    mode. If a physical display is attached to a device it must run in WDDM mode.

    It is possible to force the change to WDM (TCC) while the display is still
    attached with a `Behavior` of `FORCE`. This should only be done if the host
    is subsequently powered down and the display is detached from this `Device`
    before the next reboot.

    Requires root/admin permissions.

    # Errors

    * `Uninitialized`, if the library has not been successfully initialized
    * `InvalidArg`, if the `Device` is invalid or `model` is invalid (shouldn't occur?)
    * `NotSupported`, if this `Device` does not support this feature
    * `NoPermission`, if the user doesn't have permission to perform this operation
    * `GpuLost`, if this `Device` has fallen off the bus or is otherwise inaccessible
    * `Unknown`, on any unexpected error

    # Device Support

    Supports Fermi and newer fully supported devices.

    # Platform Support

    Only supports Windows.

    # Examples

    ```no_run
    # use nvml_wrapper::Nvml;
    # use nvml_wrapper::error::*;
    # fn test() -> Result<(), NvmlError> {
    # let nvml = Nvml::init()?;
    # let mut device = nvml.device_by_index(0)?;
    use nvml_wrapper::bitmasks::Behavior;
    use nvml_wrapper::enum_wrappers::device::DriverModel;

    device.set_driver_model(DriverModel::WDM, Behavior::DEFAULT)?;

    // Force the change to WDM (TCC)
    device.set_driver_model(DriverModel::WDM, Behavior::FORCE)?;
    # Ok(())
    # }
    ```
    */
    // Checked against local
    // Tested (no-run)
    #[cfg(target_os = "windows")]
    #[doc(alias = "nvmlDeviceSetDriverModel")]
    pub fn set_driver_model(
        &mut self,
        model: DriverModel,
        flags: Behavior,
    ) -> Result<(), NvmlError> {
        let sym = nvml_sym(self.nvml.lib.nvmlDeviceSetDriverModel.as_ref())?;

        unsafe { nvml_try(sym(self.device, model.as_c(), flags.bits())) }
    }

    /**
    Lock this `Device`'s clocks to a specific frequency range.

    This setting supercedes application clock values and takes effect regardless
    of whether or not any CUDA apps are running. It can be used to request constant
    performance.

    After a system reboot or a driver reload the clocks go back to their default
    values.

    Requires root/admin permissions.

    # Errors

    * `Uninitialized`, if the library has not been successfully initialized
    * `InvalidArg`, if the provided minimum and maximum clocks are not a valid combo
    * `NotSupported`, if this `Device` does not support this feature
    * `NoPermission`, if the user doesn't have permission to perform this operation
    * `GpuLost`, if this `Device` has fallen off the bus or is otherwise inaccessible
    * `Unknown`, on any unexpected error

    # Device Support

    Supports Volta and newer fully supported devices.
    */
    // Tested (no-run)
    #[doc(alias = "nvmlDeviceSetGpuLockedClocks")]
    pub fn set_gpu_locked_clocks(
        &mut self,
        setting: GpuLockedClocksSetting,
    ) -> Result<(), NvmlError> {
        let sym = nvml_sym(self.nvml.lib.nvmlDeviceSetGpuLockedClocks.as_ref())?;

        let (min_clock_mhz, max_clock_mhz) = setting.into_min_and_max_clocks();

        unsafe { nvml_try(sym(self.device, min_clock_mhz, max_clock_mhz)) }
    }

    /**
    Reset this [`Device`]'s clocks to their default values.

    This resets to the same values that would be used after a reboot or driver
    reload (defaults to idle clocks but can be configured via
    [`Self::set_applications_clocks()`]).

    # Errors

    * `Uninitialized`, if the library has not been successfully initialized
    * `NotSupported`, if this `Device` does not support this feature
    * `GpuLost`, if this `Device` has fallen off the bus or is otherwise inaccessible
    * `Unknown`, on any unexpected error

    # Device Support

    Supports Volta and newer fully supported devices.
    */
    // Tested (no-run)
    #[doc(alias = "nvmlDeviceResetGpuLockedClocks")]
    pub fn reset_gpu_locked_clocks(&mut self) -> Result<(), NvmlError> {
        let sym = nvml_sym(self.nvml.lib.nvmlDeviceResetGpuLockedClocks.as_ref())?;

        unsafe { nvml_try(sym(self.device)) }
    }

    /**
    Lock this [`Device`]'s memory clocks to a specific frequency range.

    This setting supercedes application clock values and takes effect regardless
    of whether or not any CUDA apps are running. It can be used to request
    constant performance. See also [`Self::set_applications_clocks()`].

    After a system reboot or a driver reload the clocks go back to their default
    values. See also [`Self::reset_mem_locked_clocks()`].

    You can use [`Self::supported_memory_clocks()`] to determine valid
    frequency combinations to pass into this call.

    # Device Support

    Supports Ampere and newer fully supported devices.
    */
    // Tested (no-run)
    #[doc(alias = "nvmlDeviceSetMemoryLockedClocks")]
    pub fn set_mem_locked_clocks(
        &mut self,
        min_clock_mhz: u32,
        max_clock_mhz: u32,
    ) -> Result<(), NvmlError> {
        let sym = nvml_sym(self.nvml.lib.nvmlDeviceSetMemoryLockedClocks.as_ref())?;

        unsafe { nvml_try(sym(self.device, min_clock_mhz, max_clock_mhz)) }
    }

    /**
    Reset this [`Device`]'s memory clocks to their default values.

    This resets to the same values that would be used after a reboot or driver
    reload (defaults to idle clocks but can be configured via
    [`Self::set_applications_clocks()`]).

    # Errors

    * `Uninitialized`, if the library has not been successfully initialized
    * `NotSupported`, if this `Device` does not support this feature
    * `GpuLost`, if this `Device` has fallen off the bus or is otherwise inaccessible
    * `Unknown`, on any unexpected error

    # Device Support

    Supports Ampere and newer fully supported devices.
    */
    // Tested (no-run)
    #[doc(alias = "nvmlDeviceResetMemoryLockedClocks")]
    pub fn reset_mem_locked_clocks(&mut self) -> Result<(), NvmlError> {
        let sym = nvml_sym(self.nvml.lib.nvmlDeviceResetMemoryLockedClocks.as_ref())?;

        unsafe { nvml_try(sym(self.device)) }
    }

    /**
    Set whether or not ECC mode is enabled for this `Device`.

    Requires root/admin permissions. Only applicable to devices with ECC.

    This operation takes effect after the next reboot.

    # Errors

    * `Uninitialized`, if the library has not been successfully initialized
    * `InvalidArg`, if the `Device` is invalid
    * `NotSupported`, if this `Device` does not support this feature
    * `NoPermission`, if the user doesn't have permission to perform this operation
    * `GpuLost`, if this `Device` has fallen off the bus or is otherwise inaccessible
    * `Unknown`, on any unexpected error

    # Device Support

    Supports Kepler and newer fully supported devices. Requires `InfoRom::ECC` version
    1.0 or higher.
    */
    // Checked against local
    // Tested (no-run)
    #[doc(alias = "nvmlDeviceSetEccMode")]
    pub fn set_ecc(&mut self, enabled: bool) -> Result<(), NvmlError> {
        let sym = nvml_sym(self.nvml.lib.nvmlDeviceSetEccMode.as_ref())?;

        unsafe { nvml_try(sym(self.device, state_from_bool(enabled))) }
    }

    /**
    Sets the GPU operation mode for this `Device`.

    Requires root/admin permissions. Changing GOMs requires a reboot, a requirement
    that may be removed in the future.

    Compute only GOMs don't support graphics acceleration. Under Windows switching
    to these GOMs when the pending driver model is WDDM (physical display attached)
    is not supported.

    # Errors

    * `Uninitialized`, if the library has not been successfully initialized
    * `InvalidArg`, if the `Device` is invalid or `mode` is invalid (shouldn't occur?)
    * `NotSupported`, if this `Device` does not support GOMs or a specific mode
    * `NoPermission`, if the user doesn't have permission to perform this operation
    * `GpuLost`, if this `Device` has fallen off the bus or is otherwise inaccessible
    * `Unknown`, on any unexpected error

    # Device Support

    Supports GK110 M-class and X-class Tesla products from the Kepler family. Modes
    `LowDP` and `AllOn` are supported on fully supported GeForce products. Not
    supported on Quadro and Tesla C-class products.
    */
    // Checked against local
    // Tested (no-run)
    #[doc(alias = "nvmlDeviceSetGpuOperationMode")]
    pub fn set_gpu_op_mode(&mut self, mode: OperationMode) -> Result<(), NvmlError> {
        let sym = nvml_sym(self.nvml.lib.nvmlDeviceSetGpuOperationMode.as_ref())?;

        unsafe { nvml_try(sym(self.device, mode.as_c())) }
    }

    /**
    Sets the persistence mode for this `Device`.

    The persistence mode determines whether the GPU driver software is torn down
    after the last client exits.

    This operation takes effect immediately and requires root/admin permissions.
    It is not persistent across reboots; after each reboot it will default to
    disabled.

    Note that after disabling persistence on a device that has its own NUMA
    memory, this `Device` handle will no longer be valid, and to continue to
    interact with the physical device that it represents you will need to
    obtain a new `Device` using the methods available on the `Nvml` struct.
    This limitation is currently only applicable to devices that have a
    coherent NVLink connection to system memory.

    # Errors

    * `Uninitialized`, if the library has not been successfully initialized
    * `InvalidArg`, if the `Device` is invalid
    * `NotSupported`, if this `Device` does not support this feature
    * `NoPermission`, if the user doesn't have permission to perform this operation
    * `GpuLost`, if this `Device` has fallen off the bus or is otherwise inaccessible
    * `Unknown`, on any unexpected error

    # Platform Support

    Only supports Linux.
    */
    // Checked against local
    // Tested (no-run)
    #[cfg(target_os = "linux")]
    #[doc(alias = "nvmlDeviceSetPersistenceMode")]
    pub fn set_persistent(&mut self, enabled: bool) -> Result<(), NvmlError> {
        let sym = nvml_sym(self.nvml.lib.nvmlDeviceSetPersistenceMode.as_ref())?;

        unsafe { nvml_try(sym(self.device, state_from_bool(enabled))) }
    }

    /**
    Sets the power limit for this `Device`, in milliwatts.

    This limit is not persistent across reboots or driver unloads. Enable
    persistent mode to prevent the driver from unloading when no application
    is using this `Device`.

    Requires root/admin permissions. See `.power_management_limit_constraints()`
    to check the allowed range of values.

    # Errors

    * `Uninitialized`, if the library has not been successfully initialized
    * `InvalidArg`, if the `Device` is invalid or `limit` is out of range
    * `NotSupported`, if this `Device` does not support this feature
    * `GpuLost`, if this `Device` has fallen off the bus or is otherwise inaccessible
    * `Unknown`, on any unexpected error

    For some reason NVIDIA does not mention `NoPermission`.

    # Device Support

    Supports Kepler and newer fully supported devices.
    */
    // Checked against local
    // Tested (no-run)
    #[doc(alias = "nvmlDeviceSetPowerManagementLimit")]
    pub fn set_power_management_limit(&mut self, limit: u32) -> Result<(), NvmlError> {
        let sym = nvml_sym(self.nvml.lib.nvmlDeviceSetPowerManagementLimit.as_ref())?;

        unsafe { nvml_try(sym(self.device, limit)) }
    }

    /**
    Retrieve min, max and current clock offset of some clock domain for a given PState

    # Errors

    * `Uninitialized`, if the library has not been successfully initialized
    * `InvalidArg`,  If device, type or pstate are invalid or both minClockOffsetMHz and maxClockOffsetMHz are NULL
    * `ArgumentVersionMismatch`, if the provided version is invalid/unsupported
    * `NotSupported`, if this `Device` does not support this feature

    # Device Support

    Supports Maxwell and newer fully supported devices.
    */
    // Checked against local
    // Tested
    #[doc(alias = "nvmlDeviceGetClockOffsets")]
    pub fn clock_offset(
        &self,
        clock_type: Clock,
        power_state: PerformanceState,
    ) -> Result<ClockOffset, NvmlError> {
        let sym = nvml_sym(self.nvml.lib.nvmlDeviceGetClockOffsets.as_ref())?;

        unsafe {
            // Implements NVML_STRUCT_VERSION(ClockOffset, 1), as detailed in nvml.h
            let version =
                (std::mem::size_of::<nvmlClockOffset_v1_t>() | (1_usize << 24_usize)) as u32;

            let mut clock_offset = nvmlClockOffset_v1_t {
                version,
                type_: clock_type.as_c(),
                pstate: power_state.as_c(),
                clockOffsetMHz: mem::zeroed(),
                minClockOffsetMHz: mem::zeroed(),
                maxClockOffsetMHz: mem::zeroed(),
            };
            nvml_try(sym(self.device, &mut clock_offset))?;
            ClockOffset::try_from(clock_offset)
        }
    }

    /**
    Control current clock offset of some clock domain for a given PState

    # Errors

    * `Uninitialized`, if the library has not been successfully initialized
    * `NoPermission`, if the user doesn't have permission to perform this operation
    * `InvalidArg`,  If device, type or pstate are invalid or both clockOffsetMHz is out of allowed range
    * `ArgumentVersionMismatch`, if the provided version is invalid/unsupported

    # Device Support

    Supports Maxwell and newer fully supported devices.
    */
    // Checked against local
    // Tested (no-run)
    #[doc(alias = "nvmlDeviceSetClockOffsets")]
    pub fn set_clock_offset(
        &mut self,
        clock_type: Clock,
        power_state: PerformanceState,
        offset: i32,
    ) -> Result<(), NvmlError> {
        let sym = nvml_sym(self.nvml.lib.nvmlDeviceSetClockOffsets.as_ref())?;

        unsafe {
            // Implements NVML_STRUCT_VERSION(ClockOffset, 1), as detailed in nvml.h
            let version =
                (std::mem::size_of::<nvmlClockOffset_v1_t>() | (1_usize << 24_usize)) as u32;

            let mut clock_offset = nvmlClockOffset_v1_t {
                version,
                type_: clock_type.as_c(),
                pstate: power_state.as_c(),
                clockOffsetMHz: offset,
                minClockOffsetMHz: 0,
                maxClockOffsetMHz: 0,
            };
            nvml_try(sym(self.device, &mut clock_offset))?;
            Ok(())
        }
    }

    /**
    Get all supported Performance States (P-States) for the device.
    The number of elements in the returned list will never exceed [`NVML_MAX_GPU_PERF_PSTATES`]`.

    # Errors

    * `InsufficientSize`, if the the container supplied was not large enough to hold the resulting list
    * `Uninitialized`, if the library has not been successfully initialized
    * `InvalidArg`,  if device or pstates is invalid
    * `NotSupported`, if the device does not support performance state readings
    * `Unknown`, on any unexpected error
    */
    // Checked against local
    // Tested
    #[doc(alias = "nvmlDeviceGetSupportedPerformanceStates")]
    pub fn supported_performance_states(&self) -> Result<Vec<PerformanceState>, NvmlError> {
        let sym = nvml_sym(
            self.nvml
                .lib
                .nvmlDeviceGetSupportedPerformanceStates
                .as_ref(),
        )?;

        unsafe {
            let mut pstates =
                [PerformanceState::Unknown.as_c(); NVML_MAX_GPU_PERF_PSTATES as usize];
            // The array size passed to `nvmlDeviceGetSupportedPerformanceStates` must be in bytes, not array length
            let byte_size = mem::size_of_val(&pstates);

            nvml_try(sym(self.device, pstates.as_mut_ptr(), byte_size as u32))?;

            pstates
                .into_iter()
                .take_while(|pstate| *pstate != PerformanceState::Unknown.as_c())
                .map(PerformanceState::try_from)
                .collect()
        }
    }

    /**
    Retrieve min and max clocks of some clock domain for a given PState.

    Returns a (min, max) tuple.

    # Errors

    * `Uninitialized`, if the library has not been successfully initialized
    * `InvalidArg`, if device, type or pstate are invalid or both minClockMHz and maxClockMHz are NULL
    * `NotSupported`, if the device does not support this feature
    */
    // Checked against local
    // Tested
    #[doc(alias = "nvmlDeviceGetMinMaxClockOfPState")]
    pub fn min_max_clock_of_pstate(
        &self,
        clock_type: Clock,
        pstate: PerformanceState,
    ) -> Result<(u32, u32), NvmlError> {
        let sym = nvml_sym(self.nvml.lib.nvmlDeviceGetMinMaxClockOfPState.as_ref())?;

        unsafe {
            let mut min: u32 = mem::zeroed();
            let mut max: u32 = mem::zeroed();

            nvml_try(sym(
                self.device,
                clock_type.as_c(),
                pstate.as_c(),
                &mut min,
                &mut max,
            ))?;

            Ok((min, max))
        }
    }

    // Event handling methods

    /**
    Starts recording the given `EventTypes` for this `Device` and adding them
    to the specified `EventSet`.

    Use `.supported_event_types()` to find out which events you can register for
    this `Device`.

    **Unfortunately, due to the way `error-chain` works, there is no way to
    return the set if it is still valid after an error has occured with the
    register call.** The set that you passed in will be freed if any error
    occurs and will not be returned to you. This is not desired behavior
    and I will fix it as soon as it is possible to do so.

    All events that occurred before this call was made will not be recorded.

    ECC events are only available on `Device`s with ECC enabled. Power capping events
    are only available on `Device`s with power management enabled.

    # Errors

    * `Uninitialized`, if the library has not been successfully initialized
    * `InvalidArg`, if `events` is invalid (shouldn't occur?)
    * `NotSupported`, if the platform does not support this feature or some of the
    requested event types.
    * `GpuLost`, if this `Device` has fallen off the bus or is otherwise inaccessible
    * `Unknown`, on any unexpected error. **If this error is returned, the `set` you
    passed in has had its resources freed and will not be returned to you**. NVIDIA's
    docs say that this error means that the set is in an invalid state.

    # Device Support

    Supports Fermi and newer fully supported devices.

    # Platform Support

    Only supports Linux.

    # Examples

    ```
    # use nvml_wrapper::Nvml;
    # use nvml_wrapper::error::*;
    # fn main() -> Result<(), NvmlErrorWithSource> {
    # let nvml = Nvml::init()?;
    # let device = nvml.device_by_index(0)?;
    use nvml_wrapper::bitmasks::event::EventTypes;

    let set = nvml.create_event_set()?;

    /*
    Register both `CLOCK_CHANGE` and `PSTATE_CHANGE`.

    `let set = ...` is a quick way to re-bind the set to the same variable, since
    `.register_events()` consumes the set in order to enforce safety and returns it
    if everything went well. It does *not* require `set` to be mutable as nothing
    is being mutated.
    */
    let set = device.register_events(
        EventTypes::CLOCK_CHANGE |
        EventTypes::PSTATE_CHANGE,
        set
    )?;
    # Ok(())
    # }
    ```
    */
    // Checked against local
    // Tested
    // Thanks to Thinkofname for helping resolve lifetime issues
    #[cfg(target_os = "linux")]
    #[doc(alias = "nvmlDeviceRegisterEvents")]
    pub fn register_events(
        &self,
        events: EventTypes,
        set: EventSet<'nvml>,
    ) -> Result<EventSet<'nvml>, NvmlErrorWithSource> {
        let sym = nvml_sym(self.nvml.lib.nvmlDeviceRegisterEvents.as_ref())?;

        unsafe {
            match nvml_try(sym(self.device, events.bits(), set.handle())) {
                Ok(()) => Ok(set),
                Err(NvmlError::Unknown) => {
                    // NVIDIA says that if an Unknown error is returned, `set` will
                    // be in an undefined state and should be freed.
                    if let Err(e) = set.release_events() {
                        return Err(NvmlErrorWithSource {
                            error: NvmlError::SetReleaseFailed,
                            source: Some(e),
                        });
                    }

                    Err(NvmlError::Unknown.into())
                }
                Err(e) => {
                    // TODO: return set here so you can use it again?
                    if let Err(e) = set.release_events() {
                        return Err(NvmlErrorWithSource {
                            error: NvmlError::SetReleaseFailed,
                            source: Some(e),
                        });
                    }

                    Err(e.into())
                }
            }
        }
    }

    /**
    Gets the `EventTypes` that this `Device` supports.

    The returned bitmask is created via the `EventTypes::from_bits_truncate`
    method, meaning that any bits that don't correspond to flags present in this
    version of the wrapper will be dropped.

    # Errors

    * `Uninitialized`, if the library has not been successfully initialized
    * `GpuLost`, if this `Device` has fallen off the bus or is otherwise inaccessible
    * `Unknown`, on any unexpected error

    # Device Support

    Supports Fermi and newer fully supported devices.

    # Platform Support

    Only supports Linux.

    # Examples

    ```
    # use nvml_wrapper::Nvml;
    # use nvml_wrapper::error::*;
    # fn main() -> Result<(), NvmlError> {
    # let nvml = Nvml::init()?;
    # let device = nvml.device_by_index(0)?;
    use nvml_wrapper::bitmasks::event::EventTypes;

    let supported = device.supported_event_types()?;

    if supported.contains(EventTypes::CLOCK_CHANGE) {
        println!("The `CLOCK_CHANGE` event is supported.");
    } else if supported.contains(
        EventTypes::SINGLE_BIT_ECC_ERROR |
        EventTypes::DOUBLE_BIT_ECC_ERROR
    ) {
        println!("All ECC error event types are supported.");
    }
    # Ok(())
    # }
    ```
    */
    // Tested
    #[cfg(target_os = "linux")]
    #[doc(alias = "nvmlDeviceGetSupportedEventTypes")]
    pub fn supported_event_types(&self) -> Result<EventTypes, NvmlError> {
        Ok(EventTypes::from_bits_truncate(
            self.supported_event_types_raw()?,
        ))
    }

    /**
    Gets the `EventTypes` that this `Device` supports, erroring if any bits
    correspond to non-present flags.

    # Errors

    * `Uninitialized`, if the library has not been successfully initialized
    * `IncorrectBits`, if NVML returns any bits that do not correspond to flags in
    `EventTypes`
    * `GpuLost`, if this `Device` has fallen off the bus or is otherwise inaccessible
    * `Unknown`, on any unexpected error

    # Device Support

    Supports Fermi and newer fully supported devices.

    # Platform Support

    Only supports Linux.
    */
    // Tested
    #[cfg(target_os = "linux")]
    pub fn supported_event_types_strict(&self) -> Result<EventTypes, NvmlError> {
        let ev_types = self.supported_event_types_raw()?;

        EventTypes::from_bits(ev_types).ok_or(NvmlError::IncorrectBits(Bits::U64(ev_types)))
    }

    // Helper for the above methods.
    #[cfg(target_os = "linux")]
    fn supported_event_types_raw(&self) -> Result<c_ulonglong, NvmlError> {
        let sym = nvml_sym(self.nvml.lib.nvmlDeviceGetSupportedEventTypes.as_ref())?;

        unsafe {
            let mut ev_types: c_ulonglong = mem::zeroed();
            nvml_try(sym(self.device, &mut ev_types))?;

            Ok(ev_types)
        }
    }

    // Drain states

    /**
    Enable or disable drain state for this `Device`.

    If you pass `None` as `pci_info`, `.pci_info()` will be called in order to obtain
    `PciInfo` to be used within this method.

    Enabling drain state forces this `Device` to no longer accept new incoming requests.
    Any new NVML processes will no longer see this `Device`.

    Must be called as administrator. Persistence mode for this `Device` must be turned
    off before this call is made.

    # Errors

    * `Uninitialized`, if the library has not been successfully initialized
    * `NotSupported`, if this `Device` doesn't support this feature
    * `NoPermission`, if the calling process has insufficient permissions to perform
    this operation
    * `InUse`, if this `Device` has persistence mode turned on
    * `GpuLost`, if this `Device` has fallen off the bus or is otherwise inaccessible
    * `Unknown`, on any unexpected error

    In addition, all of the errors returned by:

    * `.pci_info()`
    * `PciInfo.try_into()`

    # Device Support

    Supports Pascal and newer fully supported devices.

    Some Kepler devices are also supported (that's all NVIDIA says, no specifics).

    # Platform Support

    Only supports Linux.

    # Examples

    ```no_run
    # use nvml_wrapper::Nvml;
    # use nvml_wrapper::error::*;
    # fn test() -> Result<(), NvmlError> {
    # let nvml = Nvml::init()?;
    # let mut device = nvml.device_by_index(0)?;
    // Pass `None`, `.set_drain()` call will grab `PciInfo` for us
    device.set_drain(true, None)?;

    let pci_info = device.pci_info()?;

    // Pass in our own `PciInfo`, call will use it instead
    device.set_drain(true, pci_info)?;
    # Ok(())
    # }
    ```
    */
    // Checked against local
    #[cfg(target_os = "linux")]
    #[doc(alias = "nvmlDeviceModifyDrainState")]
    pub fn set_drain<T: Into<Option<PciInfo>>>(
        &mut self,
        enabled: bool,
        pci_info: T,
    ) -> Result<(), NvmlError> {
        let pci_info = if let Some(info) = pci_info.into() {
            info
        } else {
            self.pci_info()?
        };

        let sym = nvml_sym(self.nvml.lib.nvmlDeviceModifyDrainState.as_ref())?;

        unsafe { nvml_try(sym(&mut pci_info.try_into()?, state_from_bool(enabled))) }
    }

    /**
    Query the drain state of this `Device`.

    If you pass `None` as `pci_info`, `.pci_info()` will be called in order to obtain
    `PciInfo` to be used within this method.

    # Errors

    * `Uninitialized`, if the library has not been successfully initialized
    * `NotSupported`, if this `Device` doesn't support this feature
    * `GpuLost`, if this `Device` has fallen off the bus or is otherwise inaccessible
    * `UnexpectedVariant`, for which you can read the docs for
    * `Unknown`, on any unexpected error

    In addition, all of the errors returned by:

    * `.pci_info()`
    * `PciInfo.try_into()`

    # Device Support

    Supports Pascal and newer fully supported devices.

    Some Kepler devices are also supported (that's all NVIDIA says, no specifics).

    # Platform Support

    Only supports Linux.

    # Examples

    ```
    # use nvml_wrapper::Nvml;
    # use nvml_wrapper::error::*;
    # fn main() -> Result<(), NvmlError> {
    # let nvml = Nvml::init()?;
    # let mut device = nvml.device_by_index(0)?;
    // Pass `None`, `.is_drain_enabled()` call will grab `PciInfo` for us
    device.is_drain_enabled(None)?;

    let pci_info = device.pci_info()?;

    // Pass in our own `PciInfo`, call will use it instead
    device.is_drain_enabled(pci_info)?;
    # Ok(())
    # }
    ```
    */
    // Checked against local
    // Tested
    #[cfg(target_os = "linux")]
    #[doc(alias = "nvmlDeviceQueryDrainState")]
    pub fn is_drain_enabled<T: Into<Option<PciInfo>>>(
        &self,
        pci_info: T,
    ) -> Result<bool, NvmlError> {
        let pci_info = if let Some(info) = pci_info.into() {
            info
        } else {
            self.pci_info()?
        };

        let sym = nvml_sym(self.nvml.lib.nvmlDeviceQueryDrainState.as_ref())?;

        unsafe {
            let mut state: nvmlEnableState_t = mem::zeroed();

            nvml_try(sym(&mut pci_info.try_into()?, &mut state))?;

            bool_from_state(state)
        }
    }

    /**
<<<<<<< HEAD
    Gets the active vGPU instances for `Device`

    A list as Vec of vGPU handles is returned to be used with nvmlVgpuInstance* calls.
=======
    Gets the virtualization mode of `Device`
>>>>>>> 2eab8806

    # Errors

    * `Uninitialized`, if the library has not been successfully initialized
<<<<<<< HEAD
    * `GpuLost`, if this `Device` has fallen off the bus or is otherwise inaccessible
    * `Unknown`, on any unexpected error
    * `NotSupported`, if the platform does not support this feature

    # Platform Support

    Only supports Linux.
=======
    * `InvalidArg`, if this `Device` is invalid or `clock_type` is invalid (shouldn't occur?)
    * `NotSupported`, if this `Device` does not support this feature
    * `GpuLost`, if this `Device` has fallen off the bus or is otherwise inaccessible
    * `Unknown`, on any unexpected error

    # Device support

    Supports Kepler and newer fully supported devices.
>>>>>>> 2eab8806
    */
    // Checked against local
    // Tested
    #[cfg(target_os = "linux")]
<<<<<<< HEAD
    #[doc(alias = "nvmlDeviceGetActiveVgpus")]
    pub fn active_vgpus(&self) -> Result<Vec<nvmlVgpuInstance_t>, NvmlError> {
        let sym = nvml_sym(self.nvml.lib.nvmlDeviceGetActiveVgpus.as_ref())?;

        unsafe {
            let mut count: u32 = mem::zeroed();

            nvml_try(sym(self.device, std::ptr::null_mut(), &mut count))?;
            let mut arr: Vec<nvmlVgpuInstance_t> = vec![0; count as usize];
            nvml_try(sym(self.device, arr.as_mut_ptr(), &mut count))?;

            Ok(arr)
=======
    #[doc(alias = "nvmlDeviceGetVirtualizationMode")]
    pub fn virtualization_mode(&self) -> Result<GpuVirtualizationMode, NvmlError> {
        let sym = nvml_sym(self.nvml.lib.nvmlDeviceGetVirtualizationMode.as_ref())?;

        unsafe {
            let mut mode: nvmlGpuVirtualizationMode_t = mem::zeroed();

            nvml_try(sym(self.device, &mut mode))?;

            GpuVirtualizationMode::try_from(mode)
>>>>>>> 2eab8806
        }
    }

    /**
    Removes this `Device` from the view of both NVML and the NVIDIA kernel driver.

    If you pass `None` as `pci_info`, `.pci_info()` will be called in order to obtain
    `PciInfo` to be used within this method.

    This call only works if no other processes are attached. If other processes
    are attached when this is called, the `InUse` error will be returned and
    this `Device` will return to its original draining state. The only situation
    where this can occur is if a process was and is still using this `Device`
    before the call to `set_drain()` was made and it was enabled. Note that
    persistence mode counts as an attachment to this `Device` and thus must be
    disabled prior to this call.

    For long-running NVML processes, please note that this will change the
    enumeration of current GPUs. As an example, if there are four GPUs present
    and the first is removed, the new enumeration will be 0-2. Device handles
    for the removed GPU will be invalid.

    NVIDIA doesn't provide much documentation about the `gpu_state` and `link_state`
    parameters, so you're on your own there. It does say that the `gpu_state`
    controls whether or not this `Device` should be removed from the kernel.

    Must be run as administrator.

    # Bad Ergonomics Explanation

    Previously the design of `error-chain` made it impossible to return stuff
    with generic lifetime parameters. The crate's errors are now based on
    `std::error::Error`, so this situation no longer needs to be, but I haven't
    made time to re-work it.

    # Errors

    * `Uninitialized`, if the library has not been successfully initialized
    * `NotSupported`, if this `Device` doesn't support this feature
    * `GpuLost`, if this `Device` has fallen off the bus or is otherwise inaccessible
    * `InUse`, if this `Device` is still in use and cannot be removed

    In addition, all of the errors returned by:

    * `.pci_info()`
    * `PciInfo.try_into()`

    # Device Support

    Supports Pascal and newer fully supported devices.

    Some Kepler devices are also supported (that's all NVIDIA says, no specifics).

    # Platform Support

    Only supports Linux.

    # Examples

    How to handle error case:

    ```no_run
    # use nvml_wrapper::Nvml;
    # use nvml_wrapper::error::*;
    # use nvml_wrapper::enum_wrappers::device::{DetachGpuState, PcieLinkState};
    # fn test() -> Result<(), NvmlError> {
    # let nvml = Nvml::init()?;
    # let mut device = nvml.device_by_index(0)?;
    match device.remove(None, DetachGpuState::Remove, PcieLinkState::ShutDown) {
        (Ok(()), None) => println!("Successful call, `Device` removed"),
        (Err(e), Some(d)) => println!("Unsuccessful call. `Device`: {:?}", d),
        _ => println!("Something else",)
    }
    # Ok(())
    # }
    ```
    Demonstration of the `pci_info` parameter's use:

    ```no_run
    # use nvml_wrapper::Nvml;
    # use nvml_wrapper::error::*;
    # use nvml_wrapper::enum_wrappers::device::{DetachGpuState, PcieLinkState};
    # fn test() -> Result<(), NvmlErrorWithSource> {
    # let nvml = Nvml::init()?;
    # let mut device = nvml.device_by_index(0)?;
    // Pass `None`, `.remove()` call will grab `PciInfo` for us
    device.remove(None, DetachGpuState::Remove, PcieLinkState::ShutDown).0?;

    # let mut device2 = nvml.device_by_index(0)?;
    // Different `Device` because `.remove()` consumes the `Device`
    let pci_info = device2.pci_info()?;

    // Pass in our own `PciInfo`, call will use it instead
    device2.remove(pci_info, DetachGpuState::Remove, PcieLinkState::ShutDown).0?;
    # Ok(())
    # }
    ```
    */
    // Checked against local
    // TODO: Fix ergonomics here when possible.
    #[cfg(target_os = "linux")]
    #[doc(alias = "nvmlDeviceRemoveGpu_v2")]
    pub fn remove<T: Into<Option<PciInfo>>>(
        self,
        pci_info: T,
        gpu_state: DetachGpuState,
        link_state: PcieLinkState,
    ) -> (Result<(), NvmlErrorWithSource>, Option<Device<'nvml>>) {
        let pci_info = if let Some(info) = pci_info.into() {
            info
        } else {
            match self.pci_info() {
                Ok(info) => info,
                Err(error) => {
                    return (
                        Err(NvmlErrorWithSource {
                            error,
                            source: Some(NvmlError::GetPciInfoFailed),
                        }),
                        Some(self),
                    )
                }
            }
        };

        let mut raw_pci_info = match pci_info.try_into() {
            Ok(info) => info,
            Err(error) => {
                return (
                    Err(NvmlErrorWithSource {
                        error,
                        source: Some(NvmlError::PciInfoToCFailed),
                    }),
                    Some(self),
                )
            }
        };

        let sym = match nvml_sym(self.nvml.lib.nvmlDeviceRemoveGpu_v2.as_ref()) {
            Ok(sym) => sym,
            Err(error) => {
                return (
                    Err(NvmlErrorWithSource {
                        error,
                        source: None,
                    }),
                    Some(self),
                )
            }
        };

        unsafe {
            match nvml_try(sym(&mut raw_pci_info, gpu_state.as_c(), link_state.as_c())) {
                // `Device` removed; call was successful, no `Device` to return
                Ok(()) => (Ok(()), None),
                // `Device` has not been removed; unsuccessful call, return `Device`
                Err(e) => (Err(e.into()), Some(self)),
            }
        }
    }

    // NvLink

    /**
    Obtain a struct that represents an NvLink.

    NVIDIA does not provide any information as to how to obtain a valid NvLink
    value, so you're on your own there.
    */
    pub fn link_wrapper_for(&self, link: u32) -> NvLink {
        NvLink { device: self, link }
    }
}

#[cfg(test)]
#[deny(unused_mut)]
mod test {
    #[cfg(target_os = "linux")]
    use crate::bitmasks::event::*;
    #[cfg(target_os = "windows")]
    use crate::bitmasks::Behavior;
    use crate::enum_wrappers::device::*;
    use crate::enums::device::GpuLockedClocksSetting;
    use crate::error::*;
    use crate::structs::device::FieldId;
    use crate::sys_exports::field_id::*;
    use crate::test_utils::*;

    // This modifies device state, so we don't want to actually run the test
    #[allow(dead_code)]
    #[cfg(target_os = "linux")]
    fn clear_cpu_affinity() {
        let nvml = nvml();
        let mut device = device(&nvml);

        device.clear_cpu_affinity().unwrap();
    }

    #[test]
    #[ignore = "my machine does not support this call"]
    fn is_api_restricted() {
        let nvml = nvml();
        test_with_device(3, &nvml, |device| {
            device.is_api_restricted(Api::ApplicationClocks)?;
            device.is_api_restricted(Api::AutoBoostedClocks)
        })
    }

    #[test]
    #[ignore = "my machine does not support this call"]
    fn applications_clock() {
        let nvml = nvml();
        test_with_device(3, &nvml, |device| {
            let gfx_clock = device.applications_clock(Clock::Graphics)?;
            let sm_clock = device.applications_clock(Clock::SM)?;
            let mem_clock = device.applications_clock(Clock::Memory)?;
            let vid_clock = device.applications_clock(Clock::Video)?;

            Ok(format!(
                "Graphics Clock: {}, SM Clock: {}, Memory Clock: {}, Video Clock: {}",
                gfx_clock, sm_clock, mem_clock, vid_clock
            ))
        })
    }

    #[test]
    #[ignore = "my machine does not support this call"]
    fn auto_boosted_clocks_enabled() {
        let nvml = nvml();
        test_with_device(3, &nvml, |device| device.auto_boosted_clocks_enabled())
    }

    #[test]
    fn bar1_memory_info() {
        let nvml = nvml();
        test_with_device(3, &nvml, |device| device.bar1_memory_info())
    }

    #[cfg(target_os = "linux")]
    #[test]
    fn memory_affinity() {
        let nvml = nvml();
        test_with_device(3, &nvml, |device| device.memory_affinity(64, 0))
    }

    #[test]
    fn board_id() {
        let nvml = nvml();
        test_with_device(3, &nvml, |device| device.board_id())
    }

    #[test]
    fn brand() {
        let nvml = nvml();
        test_with_device(3, &nvml, |device| device.brand())
    }

    #[test]
    #[ignore = "my machine does not support this call"]
    fn bridge_chip_info() {
        let nvml = nvml();
        test_with_device(3, &nvml, |device| device.bridge_chip_info())
    }

    #[test]
    #[ignore = "my machine does not support this call"]
    fn clock() {
        let nvml = nvml();
        test_with_device(3, &nvml, |device| {
            device.clock(Clock::Graphics, ClockId::Current)?;
            device.clock(Clock::SM, ClockId::TargetAppClock)?;
            device.clock(Clock::Memory, ClockId::DefaultAppClock)?;
            device.clock(Clock::Video, ClockId::TargetAppClock)
            // My machine does not support CustomerMaxBoost
        })
    }

    #[test]
    #[ignore = "my machine does not support this call"]
    fn max_customer_boost_clock() {
        let nvml = nvml();
        test_with_device(3, &nvml, |device| {
            device.max_customer_boost_clock(Clock::Graphics)?;
            device.max_customer_boost_clock(Clock::SM)?;
            device.max_customer_boost_clock(Clock::Memory)?;
            device.max_customer_boost_clock(Clock::Video)
        })
    }

    #[test]
    fn compute_mode() {
        let nvml = nvml();
        test_with_device(3, &nvml, |device| device.compute_mode())
    }

    #[test]
    fn clock_info() {
        let nvml = nvml();
        test_with_device(3, &nvml, |device| {
            let gfx_clock = device.clock_info(Clock::Graphics)?;
            let sm_clock = device.clock_info(Clock::SM)?;
            let mem_clock = device.clock_info(Clock::Memory)?;
            let vid_clock = device.clock_info(Clock::Video)?;

            Ok(format!(
                "Graphics Clock: {}, SM Clock: {}, Memory Clock: {}, Video Clock: {}",
                gfx_clock, sm_clock, mem_clock, vid_clock
            ))
        })
    }

    #[test]
    fn running_compute_processes() {
        let nvml = nvml();
        test_with_device(3, &nvml, |device| device.running_compute_processes())
    }

    #[cfg(feature = "legacy-functions")]
    #[cfg_attr(feature = "legacy-functions", test)]
    fn running_compute_processes_v2() {
        let nvml = nvml();
        test_with_device(3, &nvml, |device| device.running_compute_processes_v2())
    }

    #[cfg(target_os = "linux")]
    #[test]
    fn cpu_affinity() {
        let nvml = nvml();
        test_with_device(3, &nvml, |device| device.cpu_affinity(64))
    }

    #[cfg(target_os = "linux")]
    #[test]
    fn cpu_affinity_within_scope() {
        let nvml = nvml();
        test_with_device(3, &nvml, |device| device.cpu_affinity_within_scope(64, 0))
    }

    #[test]
    fn current_pcie_link_gen() {
        let nvml = nvml();
        test_with_device(3, &nvml, |device| device.current_pcie_link_gen())
    }

    #[test]
    fn current_pcie_link_width() {
        let nvml = nvml();
        test_with_device(3, &nvml, |device| device.current_pcie_link_width())
    }

    #[test]
    fn decoder_utilization() {
        let nvml = nvml();
        test_with_device(3, &nvml, |device| device.decoder_utilization())
    }

    #[test]
    #[ignore = "my machine does not support this call"]
    fn default_applications_clock() {
        let nvml = nvml();
        test_with_device(3, &nvml, |device| {
            let gfx_clock = device.default_applications_clock(Clock::Graphics)?;
            let sm_clock = device.default_applications_clock(Clock::SM)?;
            let mem_clock = device.default_applications_clock(Clock::Memory)?;
            let vid_clock = device.default_applications_clock(Clock::Video)?;

            Ok(format!(
                "Graphics Clock: {}, SM Clock: {}, Memory Clock: {}, Video Clock: {}",
                gfx_clock, sm_clock, mem_clock, vid_clock
            ))
        })
    }

    #[test]
    fn is_display_active() {
        let nvml = nvml();
        test_with_device(3, &nvml, |device| device.is_display_active())
    }

    #[test]
    fn is_display_connected() {
        let nvml = nvml();
        test_with_device(3, &nvml, |device| device.is_display_connected())
    }

    #[cfg(target_os = "windows")]
    #[test]
    fn driver_model() {
        let nvml = nvml();
        test_with_device(3, &nvml, |device| device.driver_model())
    }

    #[test]
    #[ignore = "my machine does not support this call"]
    fn is_ecc_enabled() {
        let nvml = nvml();
        test_with_device(3, &nvml, |device| device.is_ecc_enabled())
    }

    #[test]
    fn encoder_utilization() {
        let nvml = nvml();
        test_with_device(3, &nvml, |device| device.encoder_utilization())
    }

    #[test]
    fn encoder_capacity() {
        let nvml = nvml();
        test_with_device(3, &nvml, |device| {
            device.encoder_capacity(EncoderType::H264)
        })
    }

    #[test]
    fn encoder_stats() {
        let nvml = nvml();
        test_with_device(3, &nvml, |device| device.encoder_stats())
    }

    #[test]
    fn encoder_sessions() {
        let nvml = nvml();
        test_with_device(3, &nvml, |device| device.encoder_sessions())
    }

    #[test]
    fn fbc_stats() {
        let nvml = nvml();
        test_with_device(3, &nvml, |device| device.fbc_stats())
    }

    #[test]
    fn fbc_sessions_info() {
        let nvml = nvml();
        test_with_device(3, &nvml, |device| device.fbc_sessions_info())
    }

    #[test]
    fn enforced_power_limit() {
        let nvml = nvml();
        test_with_device(3, &nvml, |device| device.enforced_power_limit())
    }

    #[test]
    fn fan_speed() {
        let nvml = nvml();
        test_with_device(3, &nvml, |device| device.fan_speed(0))
    }

    #[test]
    fn fan_speed_rpm() {
        let nvml = nvml();
        test_with_device(3, &nvml, |device| device.fan_speed_rpm(0))
    }

    #[test]
    fn min_max_fan_speed() {
        let nvml = nvml();
        test_with_device(3, &nvml, |device| device.min_max_fan_speed())
    }

    #[test]
    fn num_fans() {
        let nvml = nvml();
        test_with_device(3, &nvml, |device| device.num_fans())
    }

    #[test]
    #[ignore = "my machine does not support this call"]
    fn gpu_operation_mode() {
        let nvml = nvml();
        test_with_device(3, &nvml, |device| device.gpu_operation_mode())
    }

    #[test]
    fn running_graphics_processes() {
        let nvml = nvml();
        test_with_device(3, &nvml, |device| device.running_graphics_processes())
    }

    #[cfg(feature = "legacy-functions")]
    #[cfg_attr(feature = "legacy-functions", test)]
    fn running_graphics_processes_v2() {
        let nvml = nvml();
        test_with_device(3, &nvml, |device| device.running_graphics_processes_v2())
    }

    #[test]
    fn process_utilization_stats() {
        let nvml = nvml();
        test_with_device(3, &nvml, |device| device.process_utilization_stats(None))
    }

    #[test]
    fn index() {
        let nvml = nvml();
        test_with_device(3, &nvml, |device| device.index())
    }

    #[test]
    #[ignore = "my machine does not support this call"]
    fn config_checksum() {
        let nvml = nvml();
        test_with_device(3, &nvml, |device| device.config_checksum())
    }

    #[test]
    #[ignore = "my machine does not support this call"]
    fn info_rom_image_version() {
        let nvml = nvml();
        test_with_device(3, &nvml, |device| device.info_rom_image_version())
    }

    #[test]
    #[ignore = "my machine does not support this call"]
    fn info_rom_version() {
        let nvml = nvml();
        test_with_device(3, &nvml, |device| {
            device.info_rom_version(InfoRom::OEM)?;
            device.info_rom_version(InfoRom::ECC)?;
            device.info_rom_version(InfoRom::Power)
        })
    }

    #[test]
    fn max_clock_info() {
        let nvml = nvml();
        test_with_device(3, &nvml, |device| {
            let gfx_clock = device.max_clock_info(Clock::Graphics)?;
            let sm_clock = device.max_clock_info(Clock::SM)?;
            let mem_clock = device.max_clock_info(Clock::Memory)?;
            let vid_clock = device.max_clock_info(Clock::Video)?;

            Ok(format!(
                "Graphics Clock: {}, SM Clock: {}, Memory Clock: {}, Video Clock: {}",
                gfx_clock, sm_clock, mem_clock, vid_clock
            ))
        })
    }

    #[test]
    fn max_pcie_link_gen() {
        let nvml = nvml();
        test_with_device(3, &nvml, |device| device.max_pcie_link_gen())
    }

    #[test]
    fn max_pcie_link_width() {
        let nvml = nvml();
        test_with_device(3, &nvml, |device| device.max_pcie_link_width())
    }

    #[test]
    #[ignore = "my machine does not support this call"]
    fn memory_error_counter() {
        let nvml = nvml();
        test_with_device(3, &nvml, |device| {
            device.memory_error_counter(
                MemoryError::Corrected,
                EccCounter::Volatile,
                MemoryLocation::Device,
            )
        })
    }

    #[test]
    fn memory_info() {
        let nvml = nvml();
        test_with_device(3, &nvml, |device| device.memory_info())
    }

    #[cfg(target_os = "linux")]
    #[test]
    fn minor_number() {
        let nvml = nvml();
        test_with_device(3, &nvml, |device| device.minor_number())
    }

    #[test]
    fn is_multi_gpu_board() {
        let nvml = nvml();
        test_with_device(3, &nvml, |device| device.is_multi_gpu_board())
    }

    #[test]
    fn mig_mode() {
        let nvml = nvml();
        test_with_device(3, &nvml, |device| device.mig_mode())
    }

    #[test]
    fn name() {
        let nvml = nvml();
        test_with_device(3, &nvml, |device| device.name())
    }

    #[test]
    fn pci_info() {
        let nvml = nvml();
        test_with_device(3, &nvml, |device| device.pci_info())
    }

    #[test]
    fn pcie_replay_counter() {
        let nvml = nvml();
        test_with_device(3, &nvml, |device| device.pcie_replay_counter())
    }

    #[test]
    fn pcie_throughput() {
        let nvml = nvml();
        test_with_device(3, &nvml, |device| {
            device.pcie_throughput(PcieUtilCounter::Send)?;
            device.pcie_throughput(PcieUtilCounter::Receive)
        })
    }

    #[test]
    fn performance_state() {
        let nvml = nvml();
        test_with_device(3, &nvml, |device| device.performance_state())
    }

    #[cfg(target_os = "linux")]
    #[test]
    fn is_in_persistent_mode() {
        let nvml = nvml();
        test_with_device(3, &nvml, |device| device.is_in_persistent_mode())
    }

    #[test]
    fn power_management_limit_default() {
        let nvml = nvml();
        test_with_device(3, &nvml, |device| device.power_management_limit_default())
    }

    #[test]
    fn power_management_limit() {
        let nvml = nvml();
        test_with_device(3, &nvml, |device| device.power_management_limit())
    }

    #[test]
    fn clock_offset() {
        let nvml = nvml();
        test_with_device(3, &nvml, |device| {
            device.clock_offset(Clock::Graphics, PerformanceState::Zero)
        });
    }

    #[test]
    fn supported_performance_states() {
        let nvml = nvml();
        test_with_device(3, &nvml, |device| device.supported_performance_states());
    }

    #[test]
    fn min_max_clock_of_pstate() {
        let nvml = nvml();
        test_with_device(3, &nvml, |device| {
            device.min_max_clock_of_pstate(Clock::Graphics, PerformanceState::Zero)
        });
    }

    #[test]
    fn power_management_limit_constraints() {
        let nvml = nvml();
        test_with_device(3, &nvml, |device| {
            device.power_management_limit_constraints()
        })
    }

    #[test]
    fn is_power_management_algo_active() {
        let nvml = nvml();

        #[allow(deprecated)]
        test_with_device(3, &nvml, |device| device.is_power_management_algo_active())
    }

    #[test]
    fn power_state() {
        let nvml = nvml();

        #[allow(deprecated)]
        test_with_device(3, &nvml, |device| device.power_state())
    }

    #[test]
    fn power_usage() {
        let nvml = nvml();
        test_with_device(3, &nvml, |device| device.power_usage())
    }

    #[test]
    #[ignore = "my machine does not support this call"]
    fn retired_pages() {
        let nvml = nvml();
        test_with_device(3, &nvml, |device| {
            device.retired_pages(RetirementCause::MultipleSingleBitEccErrors)?;
            device.retired_pages(RetirementCause::DoubleBitEccError)
        })
    }

    #[test]
    #[ignore = "my machine does not support this call"]
    fn are_pages_pending_retired() {
        let nvml = nvml();
        test_with_device(3, &nvml, |device| device.are_pages_pending_retired())
    }

    #[test]
    #[ignore = "my machine does not support this call"]
    fn samples() {
        let nvml = nvml();
        test_with_device(3, &nvml, |device| {
            device.samples(Sampling::ProcessorClock, None)?;
            Ok(())
        })
    }

    #[test]
    fn field_values_for() {
        let nvml = nvml();
        test_with_device(3, &nvml, |device| {
            device.field_values_for(&[
                FieldId(NVML_FI_DEV_ECC_CURRENT),
                FieldId(NVML_FI_DEV_ECC_PENDING),
                FieldId(NVML_FI_DEV_ECC_SBE_VOL_TOTAL),
                FieldId(NVML_FI_DEV_ECC_DBE_VOL_TOTAL),
                FieldId(NVML_FI_DEV_ECC_SBE_AGG_TOTAL),
                FieldId(NVML_FI_DEV_ECC_DBE_AGG_TOTAL),
                FieldId(NVML_FI_DEV_ECC_SBE_VOL_L1),
                FieldId(NVML_FI_DEV_ECC_DBE_VOL_L1),
                FieldId(NVML_FI_DEV_ECC_SBE_VOL_L2),
                FieldId(NVML_FI_DEV_ECC_DBE_VOL_L2),
                FieldId(NVML_FI_DEV_ECC_SBE_VOL_DEV),
                FieldId(NVML_FI_DEV_ECC_DBE_VOL_DEV),
                FieldId(NVML_FI_DEV_ECC_SBE_VOL_REG),
                FieldId(NVML_FI_DEV_ECC_DBE_VOL_REG),
                FieldId(NVML_FI_DEV_ECC_SBE_VOL_TEX),
                FieldId(NVML_FI_DEV_ECC_DBE_VOL_TEX),
                FieldId(NVML_FI_DEV_ECC_DBE_VOL_CBU),
                FieldId(NVML_FI_DEV_ECC_SBE_AGG_L1),
                FieldId(NVML_FI_DEV_ECC_DBE_AGG_L1),
                FieldId(NVML_FI_DEV_ECC_SBE_AGG_L2),
                FieldId(NVML_FI_DEV_ECC_DBE_AGG_L2),
                FieldId(NVML_FI_DEV_ECC_SBE_AGG_DEV),
                FieldId(NVML_FI_DEV_ECC_DBE_AGG_DEV),
                FieldId(NVML_FI_DEV_ECC_SBE_AGG_REG),
                FieldId(NVML_FI_DEV_ECC_DBE_AGG_REG),
                FieldId(NVML_FI_DEV_ECC_SBE_AGG_TEX),
                FieldId(NVML_FI_DEV_ECC_DBE_AGG_TEX),
                FieldId(NVML_FI_DEV_ECC_DBE_AGG_CBU),
                FieldId(NVML_FI_DEV_PERF_POLICY_POWER),
                FieldId(NVML_FI_DEV_PERF_POLICY_THERMAL),
                FieldId(NVML_FI_DEV_PERF_POLICY_SYNC_BOOST),
                FieldId(NVML_FI_DEV_PERF_POLICY_BOARD_LIMIT),
                FieldId(NVML_FI_DEV_PERF_POLICY_LOW_UTILIZATION),
                FieldId(NVML_FI_DEV_PERF_POLICY_RELIABILITY),
                FieldId(NVML_FI_DEV_PERF_POLICY_TOTAL_APP_CLOCKS),
                FieldId(NVML_FI_DEV_PERF_POLICY_TOTAL_BASE_CLOCKS),
                FieldId(NVML_FI_DEV_MEMORY_TEMP),
                FieldId(NVML_FI_DEV_TOTAL_ENERGY_CONSUMPTION),
            ])
        })
    }

    // Passing an empty slice should return an `InvalidArg` error
    #[should_panic(expected = "InvalidArg")]
    #[test]
    fn field_values_for_empty() {
        let nvml = nvml();
        test_with_device(3, &nvml, |device| device.field_values_for(&[]))
    }

    #[test]
    #[ignore = "my machine does not support this call"]
    fn serial() {
        let nvml = nvml();
        test_with_device(3, &nvml, |device| device.serial())
    }

    #[test]
    #[ignore = "my machine does not support this call"]
    fn board_part_number() {
        let nvml = nvml();
        test_with_device(3, &nvml, |device| device.board_part_number())
    }

    #[test]
    fn current_throttle_reasons() {
        let nvml = nvml();
        test_with_device(3, &nvml, |device| device.current_throttle_reasons())
    }

    #[test]
    fn current_throttle_reasons_strict() {
        let nvml = nvml();
        test_with_device(3, &nvml, |device| device.current_throttle_reasons_strict())
    }

    #[test]
    fn supported_throttle_reasons() {
        let nvml = nvml();
        test_with_device(3, &nvml, |device| device.supported_throttle_reasons())
    }

    #[test]
    fn supported_throttle_reasons_strict() {
        let nvml = nvml();
        test_with_device(3, &nvml, |device| {
            device.supported_throttle_reasons_strict()
        })
    }

    #[test]
    #[ignore = "my machine does not support this call"]
    fn supported_graphics_clocks() {
        let nvml = nvml();
        #[allow(unused_variables)]
        test_with_device(3, &nvml, |device| {
            let supported = device.supported_graphics_clocks(810)?;
            Ok(())
        })
    }

    #[test]
    #[ignore = "my machine does not support this call"]
    fn supported_memory_clocks() {
        let nvml = nvml();
        #[allow(unused_variables)]
        test_with_device(3, &nvml, |device| {
            let supported = device.supported_memory_clocks()?;

            Ok(())
        })
    }

    #[test]
    fn temperature() {
        let nvml = nvml();
        test_with_device(3, &nvml, |device| {
            device.temperature(TemperatureSensor::Gpu)
        })
    }

    #[test]
    fn temperature_threshold() {
        let nvml = nvml();
        test_with_device(3, &nvml, |device| {
            let slowdown = device.temperature_threshold(TemperatureThreshold::Slowdown)?;
            let shutdown = device.temperature_threshold(TemperatureThreshold::Shutdown)?;

            Ok((slowdown, shutdown))
        })
    }

    // I do not have 2 devices
    #[ignore = "my machine does not support this call"]
    #[cfg(target_os = "linux")]
    #[test]
    fn topology_common_ancestor() {
        let nvml = nvml();
        let device1 = device(&nvml);
        let device2 = nvml.device_by_index(1).expect("device");

        device1
            .topology_common_ancestor(device2)
            .expect("TopologyLevel");
    }

    #[cfg(target_os = "linux")]
    #[test]
    fn topology_nearest_gpus() {
        let nvml = nvml();
        let device = device(&nvml);
        test(3, || device.topology_nearest_gpus(TopologyLevel::System))
    }

    #[test]
    #[ignore = "my machine does not support this call"]
    fn total_ecc_errors() {
        let nvml = nvml();
        test_with_device(3, &nvml, |device| {
            device.total_ecc_errors(MemoryError::Corrected, EccCounter::Volatile)
        })
    }

    #[test]
    fn uuid() {
        let nvml = nvml();
        test_with_device(3, &nvml, |device| device.uuid())
    }

    #[test]
    fn utilization_rates() {
        let nvml = nvml();
        test_with_device(3, &nvml, |device| device.utilization_rates())
    }

    #[test]
    fn vbios_version() {
        let nvml = nvml();
        test_with_device(3, &nvml, |device| device.vbios_version())
    }

    #[test]
    fn violation_status() {
        let nvml = nvml();
        test_with_device(3, &nvml, |device| {
            device.violation_status(PerformancePolicy::Power)
        })
    }

    #[test]
    fn num_cores() {
        let nvml = nvml();
        test_with_device(3, &nvml, |device| device.num_cores())
    }

    #[test]
    fn irq_num() {
        let nvml = nvml();
        test_with_device(3, &nvml, |device| device.irq_num())
    }

    #[test]
    fn power_source() {
        let nvml = nvml();
        test_with_device(3, &nvml, |device| device.power_source())
    }

    #[test]
    fn memory_bus_width() {
        let nvml = nvml();
        test_with_device(3, &nvml, |device| device.memory_bus_width())
    }

    #[test]
    fn pcie_link_max_speed() {
        let nvml = nvml();
        test_with_device(3, &nvml, |device| device.max_pcie_link_speed())
    }

    #[test]
    fn bus_type() {
        let nvml = nvml();
        test_with_device(3, &nvml, |device| device.bus_type())
    }

    #[test]
    fn architecture() {
        let nvml = nvml();
        test_with_device(3, &nvml, |device| device.architecture())
    }

    // I do not have 2 devices
    #[ignore = "my machine does not support this call"]
    #[test]
    fn is_on_same_board_as() {
        let nvml = nvml();
        let device1 = device(&nvml);
        let device2 = nvml.device_by_index(1).expect("device");

        device1.is_on_same_board_as(&device2).expect("bool");
    }

    // This modifies device state, so we don't want to actually run the test
    #[allow(dead_code)]
    fn reset_applications_clocks() {
        let nvml = nvml();
        let mut device = device(&nvml);

        device.reset_applications_clocks().expect("reset clocks")
    }

    // This modifies device state, so we don't want to actually run the test
    #[allow(dead_code)]
    fn set_auto_boosted_clocks() {
        let nvml = nvml();
        let mut device = device(&nvml);

        device.set_auto_boosted_clocks(true).expect("set to true")
    }

    // This modifies device state, so we don't want to actually run the test
    #[allow(dead_code)]
    #[cfg(target_os = "linux")]
    fn set_cpu_affinity() {
        let nvml = nvml();
        let mut device = device(&nvml);

        device.set_cpu_affinity().expect("ideal affinity set")
    }

    // This modifies device state, so we don't want to actually run the test
    #[allow(dead_code)]
    fn set_auto_boosted_clocks_default() {
        let nvml = nvml();
        let mut device = device(&nvml);

        device
            .set_auto_boosted_clocks_default(true)
            .expect("set to true")
    }

    #[test]
    #[ignore = "my machine does not support this call"]
    fn validate_info_rom() {
        let nvml = nvml();
        test_with_device(3, &nvml, |device| device.validate_info_rom())
    }

    // This modifies device state, so we don't want to actually run the test
    #[allow(dead_code)]
    fn clear_accounting_pids() {
        let nvml = nvml();
        let mut device = device(&nvml);

        device.clear_accounting_pids().expect("cleared")
    }

    #[test]
    fn accounting_buffer_size() {
        let nvml = nvml();
        test_with_device(3, &nvml, |device| device.accounting_buffer_size())
    }

    #[test]
    fn is_accounting_enabled() {
        let nvml = nvml();
        test_with_device(3, &nvml, |device| device.is_accounting_enabled())
    }

    #[test]
    fn accounting_pids() {
        let nvml = nvml();
        test_with_device(3, &nvml, |device| device.accounting_pids())
    }

    #[should_panic(expected = "NotFound")]
    #[test]
    fn accounting_stats_for() {
        let nvml = nvml();
        test_with_device(3, &nvml, |device| {
            let processes = device.running_graphics_processes()?;

            // We never enable accounting mode, so this should return a `NotFound` error
            match device.accounting_stats_for(processes[0].pid) {
                Err(NvmlError::NotFound) => panic!("NotFound"),
                other => other,
            }
        })
    }

    // This modifies device state, so we don't want to actually run the test
    #[allow(dead_code)]
    fn set_accounting() {
        let nvml = nvml();
        let mut device = device(&nvml);

        device.set_accounting(true).expect("set to true")
    }

    // This modifies device state, so we don't want to actually run the test
    #[allow(dead_code)]
    fn clear_ecc_error_counts() {
        let nvml = nvml();
        let mut device = device(&nvml);

        device
            .clear_ecc_error_counts(EccCounter::Aggregate)
            .expect("set to true")
    }

    // This modifies device state, so we don't want to actually run the test
    #[allow(dead_code)]
    fn set_api_restricted() {
        let nvml = nvml();
        let mut device = device(&nvml);

        device
            .set_api_restricted(Api::ApplicationClocks, true)
            .expect("set to true")
    }

    // This modifies device state, so we don't want to actually run the test
    #[allow(dead_code)]
    fn set_applications_clocks() {
        let nvml = nvml();
        let mut device = device(&nvml);

        device.set_applications_clocks(32, 32).expect("set to true")
    }

    // This modifies device state, so we don't want to actually run the test
    #[allow(dead_code)]
    fn set_compute_mode() {
        let nvml = nvml();
        let mut device = device(&nvml);

        device
            .set_compute_mode(ComputeMode::Default)
            .expect("set to true")
    }

    // This modifies device state, so we don't want to actually run the test
    #[cfg(target_os = "windows")]
    #[allow(dead_code)]
    fn set_driver_model() {
        let nvml = nvml();
        let mut device = device(&nvml);

        device
            .set_driver_model(DriverModel::WDM, Behavior::DEFAULT)
            .expect("set to wdm")
    }

    // This modifies device state, so we don't want to actually run the test
    #[allow(dead_code)]
    fn set_gpu_locked_clocks() {
        let nvml = nvml();
        let mut device = device(&nvml);

        device
            .set_gpu_locked_clocks(GpuLockedClocksSetting::Numeric {
                min_clock_mhz: 1048,
                max_clock_mhz: 1139,
            })
            .expect("set to a range")
    }

    // This modifies device state, so we don't want to actually run the test
    #[allow(dead_code)]
    fn reset_gpu_locked_clocks() {
        let nvml = nvml();
        let mut device = device(&nvml);

        device.reset_gpu_locked_clocks().expect("clocks reset")
    }

    // This modifies device state, so we don't want to actually run the test
    #[allow(dead_code)]
    fn set_mem_locked_clocks() {
        let nvml = nvml();
        let mut device = device(&nvml);

        device
            .set_mem_locked_clocks(1048, 1139)
            .expect("set to a range")
    }

    // This modifies device state, so we don't want to actually run the test
    #[allow(dead_code)]
    fn reset_mem_locked_clocks() {
        let nvml = nvml();
        let mut device = device(&nvml);

        device.reset_mem_locked_clocks().expect("clocks reset")
    }

    // This modifies device state, so we don't want to actually run the test
    #[allow(dead_code)]
    fn set_ecc() {
        let nvml = nvml();
        let mut device = device(&nvml);

        device.set_ecc(true).expect("set to true")
    }

    // This modifies device state, so we don't want to actually run the test
    #[allow(dead_code)]
    fn set_gpu_op_mode() {
        let nvml = nvml();
        let mut device = device(&nvml);

        device
            .set_gpu_op_mode(OperationMode::AllOn)
            .expect("set to true")
    }

    // This modifies device state, so we don't want to actually run the test
    #[allow(dead_code)]
    #[cfg(target_os = "linux")]
    fn set_persistent() {
        let nvml = nvml();
        let mut device = device(&nvml);

        device.set_persistent(true).expect("set to true")
    }

    // This modifies device state, so we don't want to actually run the test
    #[allow(dead_code)]
    fn set_power_management_limit() {
        let nvml = nvml();
        let mut device = device(&nvml);

        device
            .set_power_management_limit(250000)
            .expect("set to true")
    }

    // This modifies device state, so we don't want to actually run the test
    #[allow(dead_code)]
    fn set_clock_offset() {
        let nvml = nvml();
        let mut device = device(&nvml);

        device
            .set_clock_offset(Clock::Graphics, PerformanceState::Zero, -100)
            .expect("set to true")
    }

    #[cfg(target_os = "linux")]
    #[allow(unused_variables)]
    #[test]
    fn register_events() {
        let nvml = nvml();
        test_with_device(3, &nvml, |device| {
            let set = nvml.create_event_set()?;
            let set = device
                .register_events(
                    EventTypes::PSTATE_CHANGE
                        | EventTypes::CRITICAL_XID_ERROR
                        | EventTypes::CLOCK_CHANGE,
                    set,
                )
                .map_err(|e| e.error)?;

            Ok(())
        })
    }

    #[cfg(target_os = "linux")]
    #[test]
    fn supported_event_types() {
        let nvml = nvml();
        test_with_device(3, &nvml, |device| device.supported_event_types())
    }

    #[cfg(target_os = "linux")]
    #[test]
    fn supported_event_types_strict() {
        let nvml = nvml();
        test_with_device(3, &nvml, |device| device.supported_event_types_strict())
    }

    #[cfg(target_os = "linux")]
    #[test]
    fn is_drain_enabled() {
        let nvml = nvml();
        test_with_device(3, &nvml, |device| device.is_drain_enabled(None))
    }

    #[cfg(target_os = "linux")]
    #[test]
<<<<<<< HEAD
    fn active_vgpus() {
        let nvml = nvml();
        test_with_device(3, &nvml, |device| device.active_vgpus())
=======
    fn virtualization_mode() {
        let nvml = nvml();
        test_with_device(3, &nvml, |device| device.virtualization_mode())
>>>>>>> 2eab8806
    }

    #[cfg(target_os = "linux")]
    #[test]
    fn device_attributes() {
        let nvml = nvml();
        test_with_device(3, &nvml, |device| device.attributes())
    }
}<|MERGE_RESOLUTION|>--- conflicted
+++ resolved
@@ -5794,18 +5794,13 @@
     }
 
     /**
-<<<<<<< HEAD
     Gets the active vGPU instances for `Device`
 
     A list as Vec of vGPU handles is returned to be used with nvmlVgpuInstance* calls.
-=======
-    Gets the virtualization mode of `Device`
->>>>>>> 2eab8806
-
-    # Errors
-
-    * `Uninitialized`, if the library has not been successfully initialized
-<<<<<<< HEAD
+
+    # Errors
+
+    * `Uninitialized`, if the library has not been successfully initialized
     * `GpuLost`, if this `Device` has fallen off the bus or is otherwise inaccessible
     * `Unknown`, on any unexpected error
     * `NotSupported`, if the platform does not support this feature
@@ -5813,21 +5808,10 @@
     # Platform Support
 
     Only supports Linux.
-=======
-    * `InvalidArg`, if this `Device` is invalid or `clock_type` is invalid (shouldn't occur?)
-    * `NotSupported`, if this `Device` does not support this feature
-    * `GpuLost`, if this `Device` has fallen off the bus or is otherwise inaccessible
-    * `Unknown`, on any unexpected error
-
-    # Device support
-
-    Supports Kepler and newer fully supported devices.
->>>>>>> 2eab8806
     */
     // Checked against local
     // Tested
     #[cfg(target_os = "linux")]
-<<<<<<< HEAD
     #[doc(alias = "nvmlDeviceGetActiveVgpus")]
     pub fn active_vgpus(&self) -> Result<Vec<nvmlVgpuInstance_t>, NvmlError> {
         let sym = nvml_sym(self.nvml.lib.nvmlDeviceGetActiveVgpus.as_ref())?;
@@ -5840,7 +5824,29 @@
             nvml_try(sym(self.device, arr.as_mut_ptr(), &mut count))?;
 
             Ok(arr)
-=======
+        }
+    }
+
+    /**
+    Gets the virtualization mode of `Device`
+
+    # Errors
+
+    * `Uninitialized`, if the library has not been successfully initialized
+
+    * `InvalidArg`, if this `Device` is invalid or `clock_type` is invalid (shouldn't occur?)
+    * `NotSupported`, if this `Device` does not support this feature
+    * `GpuLost`, if this `Device` has fallen off the bus or is otherwise inaccessible
+    * `Unknown`, on any unexpected error
+
+    # Device support
+
+    Supports Kepler and newer fully supported devices.
+
+    */
+    // Checked against local
+    // Tested
+    #[cfg(target_os = "linux")]
     #[doc(alias = "nvmlDeviceGetVirtualizationMode")]
     pub fn virtualization_mode(&self) -> Result<GpuVirtualizationMode, NvmlError> {
         let sym = nvml_sym(self.nvml.lib.nvmlDeviceGetVirtualizationMode.as_ref())?;
@@ -5851,7 +5857,6 @@
             nvml_try(sym(self.device, &mut mode))?;
 
             GpuVirtualizationMode::try_from(mode)
->>>>>>> 2eab8806
         }
     }
 
@@ -7109,15 +7114,15 @@
 
     #[cfg(target_os = "linux")]
     #[test]
-<<<<<<< HEAD
     fn active_vgpus() {
         let nvml = nvml();
         test_with_device(3, &nvml, |device| device.active_vgpus())
-=======
+      
+    #[cfg(target_os = "linux")]
+    #[test]
     fn virtualization_mode() {
         let nvml = nvml();
         test_with_device(3, &nvml, |device| device.virtualization_mode())
->>>>>>> 2eab8806
     }
 
     #[cfg(target_os = "linux")]
